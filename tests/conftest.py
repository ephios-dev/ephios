--- conflicted
+++ resolved
@@ -138,20 +138,9 @@
     assign_perm("core.add_event", planners)
     assign_perm("core.delete_event", planners)
     assign_perm("core.view_past_event", planners)
-<<<<<<< HEAD
-    assign_perm("core.view_userprofile", managers)
-    assign_perm("core.add_userprofile", managers)
-    assign_perm("core.change_userprofile", managers)
-    assign_perm("core.delete_userprofile", managers)
-    assign_perm("auth.view_group", managers)
-    assign_perm("auth.add_group", managers)
-    assign_perm("auth.change_group", managers)
-    assign_perm("auth.delete_group", managers)
-    assign_perm("decide_workinghours_for_group", managers, volunteers)
-=======
     for perm in MANAGEMENT_PERMISSIONS:
         assign_perm(perm, managers)
->>>>>>> c64cdf39
+    assign_perm("decide_workinghours_for_group", managers, volunteers)
     return managers, planners, volunteers
 
 
