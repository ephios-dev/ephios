--- conflicted
+++ resolved
@@ -8,11 +8,7 @@
 msgstr ""
 "Project-Id-Version: PACKAGE VERSION\n"
 "Report-Msgid-Bugs-To: \n"
-<<<<<<< HEAD
 "POT-Creation-Date: 2020-08-31 00:21+0200\n"
-=======
-"POT-Creation-Date: 2020-08-30 19:43+0200\n"
->>>>>>> 66b9e713
 "PO-Revision-Date: YEAR-MO-DA HO:MI+ZONE\n"
 "Last-Translator: FULL NAME <EMAIL@ADDRESS>\n"
 "Language-Team: LANGUAGE <LL@li.org>\n"
@@ -281,13 +277,8 @@
 msgid "Edit event"
 msgstr "Veranstaltung bearbeiten"
 
-<<<<<<< HEAD
-#: event_management/templates/event_management/event_detail.html:49
-#: event_management/templates/event_management/shift_form.html:53
-=======
 #: event_management/templates/event_management/event_detail.html:51
 #: event_management/templates/event_management/shift_form.html:49
->>>>>>> 66b9e713
 msgid "Add another shift"
 msgstr "Weitere Schicht hinzufügen"
 
@@ -450,37 +441,21 @@
 msgid "You are currently adding this shift"
 msgstr "Sie erstellen gerade diese Schicht"
 
-<<<<<<< HEAD
-#: event_management/views.py:119 event_management/views.py:171
-=======
 #: event_management/views.py:136 event_management/views.py:191
->>>>>>> 66b9e713
 #, python-brace-format
 msgid "The event {title} has been saved."
 msgstr "Die Veranstaltung {title} wurde gespeichert."
 
-<<<<<<< HEAD
-#: event_management/views.py:245
-=======
 #: event_management/views.py:265
->>>>>>> 66b9e713
 #, python-brace-format
 msgid "The shift {shift} has been saved."
 msgstr "Die Schicht {shift} wurde gespeichert."
 
-<<<<<<< HEAD
-#: event_management/views.py:264
-msgid "You cannot delete the last shift!"
-msgstr "Sie können die letzte Schicht nicht löschen!"
-
-#: event_management/views.py:270
-=======
 #: event_management/views.py:284
 msgid "You cannot delete the last shift!"
 msgstr "Sie können die letzte Schicht nicht löschen!"
 
 #: event_management/views.py:290
->>>>>>> 66b9e713
 msgid "The shift has been deleted."
 msgstr "Die Schicht wurde gelöscht."
 
@@ -757,28 +732,25 @@
 msgid "Information"
 msgstr "Information"
 
-<<<<<<< HEAD
+#: user_management/utils.py:13
+#, python-brace-format
+msgid ""
+"Your password for {site} has been changed. If you didn't request this "
+"change, contact an administrator immediately."
+msgstr ""
+"Ihr Passwort für {site} wurde geändert. Wenn Sie diese Änderung nicht "
+"veranlasst haben, kontaktieren Sie umgehend einen Administrator."
+
+#: user_management/utils.py:17
+msgid "Your password has been changed"
+msgstr "Ihr Passwort wurde geändert"
+
+#: user_management/views.py:49
+msgid "Group successfully created."
 #: user_management/views.py:34
 msgid "User added successfully."
 msgstr "Benutzer erfolgreich hinzugefügt"
 
 #: user_management/views.py:60
 msgid "Group created successfully."
-=======
-#: user_management/utils.py:13
-#, python-brace-format
-msgid ""
-"Your password for {site} has been changed. If you didn't request this "
-"change, contact an administrator immediately."
-msgstr ""
-"Ihr Passwort für {site} wurde geändert. Wenn Sie diese Änderung nicht "
-"veranlasst haben, kontaktieren Sie umgehend einen Administrator."
-
-#: user_management/utils.py:17
-msgid "Your password has been changed"
-msgstr "Ihr Passwort wurde geändert"
-
-#: user_management/views.py:49
-msgid "Group successfully created."
->>>>>>> 66b9e713
 msgstr "Gruppe erfolgreich erstellt"