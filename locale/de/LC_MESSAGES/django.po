# SOME DESCRIPTIVE TITLE.
# Copyright (C) YEAR THE PACKAGE'S COPYRIGHT HOLDER
# This file is distributed under the same license as the PACKAGE package.
# FIRST AUTHOR <EMAIL@ADDRESS>, YEAR.
#
#, fuzzy
msgid ""
msgstr ""
"Project-Id-Version: PACKAGE VERSION\n"
"Report-Msgid-Bugs-To: \n"
"POT-Creation-Date: 2020-09-04 22:07+0200\n"
"PO-Revision-Date: YEAR-MO-DA HO:MI+ZONE\n"
"Last-Translator: FULL NAME <EMAIL@ADDRESS>\n"
"Language-Team: LANGUAGE <LL@li.org>\n"
"Language: \n"
"MIME-Version: 1.0\n"
"Content-Type: text/plain; charset=UTF-8\n"
"Content-Transfer-Encoding: 8bit\n"
"Plural-Forms: nplurals=2; plural=(n != 1);\n"

#: contrib/signup.py:30
msgid "You are not qualified."
msgstr "Sie sind nicht qualifiziert."

#: contrib/signup.py:37
msgid "Required Qualifications"
msgstr "Erforderliche Qualifikationen"

#: contrib/signup.py:43
msgid "Required Qualification"
msgstr "Erforderliche Qualifikation"

#: contrib/signup.py:53
msgid "Instant Confirmation"
msgstr "Direkte Bestätigung"

#: contrib/signup.py:54
msgid "This method instantly confirms a signup."
msgstr "Dieses Anmeldeverfahren bestätigt alle Anmeldungen direkt."

#: contrib/signup.py:67
msgid "The maximum number of participants is reached."
msgstr "Die Maximalzahl an Teilnehmenden ist erreicht."

#: contrib/signup.py:75
msgid "Maximum number of participants"
msgstr "Maximalanzahl Teilnehmende"

#: contrib/templates/jepcontrib/signup_instant_state.html:4
msgid "Signed up"
msgstr "Angemeldet"

#: event_management/forms.py:30
msgid "Visible for"
msgstr "Sichtbar für"

#: event_management/forms.py:31
msgid "Select groups which the event shall be visible for."
msgstr "Wählen Sie Gruppen, für die die Veranstaltung sichtbar sein soll."

#: event_management/forms.py:37
msgid "Responsible persons"
msgstr "Verantwortliche Personen"

#: event_management/forms.py:43
msgid "Responsible groups"
msgstr "Verantwortliche Gruppen"

#: event_management/forms.py:118
msgid "Meeting time must not be after start time!"
msgstr "Treffpunkt darf nicht nach dem Beginn liegen!"

#: event_management/mail.py:25
#, python-brace-format
msgid "New {type}: {title}"
msgstr "{type}: {title}"

#: event_management/mail.py:27
#, python-brace-format
msgid ""
"A new {type} ({title}) has been added. \n"
" You can view it here: {link}"
msgstr ""
"{type} {title} wurde angelegt. Sie können die Veranstaltung hier ansehen: "
"{link}"

#: event_management/mail.py:50
#, python-brace-format
msgid ""
"The status for your participation for the shift {shift} has changed. It is "
"now {status}."
msgstr ""
"Der Status Ihrer Teilnahme für die Schicht {shift} hat sich geändert. Die "
"Teilnahme ist nun {status}."

#: event_management/mail.py:55
msgid "Your participation state changed"
msgstr "Der Status Ihrer Teilnahme hat sich geändert"

#: event_management/mail.py:65
msgid "Participation was changed for your event"
msgstr "Teilnahme an Ihrer Veranstaltung geändert"

#: event_management/mail.py:67
#, python-brace-format
msgid ""
"The participation of {user} for the shift {shift} was changed. The status is "
"now {status}"
msgstr ""
"Die Teilnahme von {user} an der Schicht {shift} wurde geändert. Der Status "
"ist jetzt {status}."

#: event_management/models.py:33 event_management/models.py:49
#: user_management/models.py:125 user_management/models.py:134
msgid "title"
msgstr "Titel"

#: event_management/models.py:34
msgid "can grant qualification"
msgstr "Kann Qualifikation gewähren"

#: event_management/models.py:37 event_management/models.py:52
msgid "event type"
msgstr "Veranstaltungstyp"

#: event_management/models.py:38
msgid "event types"
msgstr "Veranstaltungstypen"

#: event_management/models.py:50
msgid "description"
msgstr "Beschreibung"

#: event_management/models.py:51
msgid "location"
msgstr "Ort"

#: event_management/models.py:60
msgid "event"
msgstr "Veranstaltung"

#: event_management/models.py:61
msgid "events"
msgstr "Veranstaltungen"

#: event_management/models.py:62
msgid "Can view events in the past"
msgstr "Kann vergangene Veranstaltungen sehen"

#: event_management/models.py:85 event_management/models.py:95
msgid "shifts"
msgstr "Schichten"

#: event_management/models.py:87
msgid "meeting time"
msgstr "Treffpunkt"

#: event_management/models.py:88
msgid "start time"
msgstr "Beginn"

#: event_management/models.py:89
msgid "end time"
msgstr "Ende"

#: event_management/models.py:90
msgid "signup method"
msgstr "Anmeldeverfahren"

#: event_management/models.py:94 event_management/models.py:139
msgid "shift"
msgstr "Schicht"

#: event_management/models.py:133
msgid "requested"
msgstr "angemeldet"

#: event_management/models.py:134
msgid "confirmed"
msgstr "bestätigt"

#: event_management/models.py:135
msgid "declined by user"
msgstr "abgesagt durch helfende Person"

#: event_management/models.py:136
msgid "rejected by responsible"
msgstr "abgesagt durch verantwortliche Person"

#: event_management/models.py:140
msgid "state"
msgstr "Status"

#: event_management/signup.py:41
#, python-brace-format
msgid "Signup Method '{slug}' was not found."
msgstr "Anmeldeverfahren '{slug}' wurde nicht gefunden."

#: event_management/signup.py:109
msgid "The event is not active."
msgstr "Die Veranstaltung {title} ist nicht aktiviert."

#: event_management/signup.py:117
#, python-brace-format
msgid "You have already requested your participation for {shift}"
msgstr "Sie haben sich bereits eine Teilnahme für {shift} angefragt."

#: event_management/signup.py:123
#, python-brace-format
msgid "You are already signed up for {shift}."
msgstr "Sie sind bereits für {shift} eingeteilt."

#: event_management/signup.py:127 event_management/signup.py:143
#: event_management/signup.py:108
msgid "Sign up"
msgstr "Anmelden"

#: event_management/signup.py:138
msgid "The event is not active."
msgstr "Die Veranstaltung ist nicht aktiv."

#: event_management/signup.py:145
#, python-brace-format
msgid "You are rejected from {shift}."
msgstr "Sie wurden für {shift} abgelehnt."

#: event_management/signup.py:145
#, python-brace-format
msgid "You have already requested your participation for {shift}"
msgstr "Sie haben sich bereits für {shift} angemeldet."

#: event_management/signup.py:139
#, python-brace-format
msgid "You are bindingly signed up for {shift}."
msgstr "Sie sind verbindlich für {shift} eingeteilt."

#: event_management/signup.py:147
#, python-brace-format
msgid "You have already declined participating in {shift}."
msgstr "Sie haben bereits für {shift} abgesagt."

#: event_management/signup.py:155 event_management/signup.py:167
#, python-brace-format
msgid "You are rejected from {shift}."
msgstr "Sie wurden für {shift} abgelehnt."

#: event_management/signup.py:171
#, python-brace-format
msgid "You have already declined participating in {shift}."
msgstr "Sie haben bereits für {shift} abgesagt."

#: event_management/signup.py:156
msgid "The signup period is over."
msgstr "Der Anmeldezeitraum ist vorüber."

#: event_management/signup.py:163
#, python-brace-format
msgid "You are too young. The minimum age is {age}."
msgstr "Sie sind zu jung. Das Mindestalter beträgt {age} Jahre."

#: event_management/signup.py:171
msgid "Sign up"
msgstr "Anmelden"

#: event_management/signup.py:256
msgid "Minimum age"
msgstr "Mindestalter"

#: event_management/signup.py:261
msgid "Signup until"
msgstr "Anmelden bis"

#: event_management/signup.py:266
msgid "Confirmed users can decline by themselves"
msgstr "Bestätigte Nutzer können selbstständig absagen."

#: event_management/signup.py:268
msgid "only if the signup timeframe has not ended"
msgstr "nur wenn der Anmeldezeitraum noch nicht vorrüber ist"

#: event_management/signup.py:271
msgid "Can decline after confirmation"
msgstr "Kann nach Bestätigung absagen"

#: event_management/signup.py:323
#, python-brace-format
msgid "'{choice}' is not a valid signup action."
msgstr "'{choice}' ist keine gültige Anmeldeaktion."

#: event_management/signup.py:333
#, python-brace-format
msgid "You have successfully signed up for {shift}."
msgstr "Sie haben sich erfolgreich für {shift} angemeldet."

#: event_management/signup.py:337
msgid "Signing up failed: "
msgstr "Anmeldung fehlgeschlagen: "

#: event_management/signup.py:346
#, python-brace-format
msgid "You have successfully declined {shift}."
msgstr "Sie haben erfolgreich für {shift} abgesagt."

#: event_management/signup.py:350
msgid "Declining failed: "
msgstr "Absagen fehlgeschlagen: "

<<<<<<< HEAD
#: event_management/signup.py:257
msgid "Minimum age"
msgstr "Mindestalter"

#: event_management/signup.py:262
msgid "Signup until"
msgstr "Anmeldung bis"
=======
#: event_management/templates/event_management/event_archive.html:11
#: templates/base.html:55
#, fuzzy
#| msgid "events"
msgid "Past events"
msgstr "Veranstaltungen"

#: event_management/templates/event_management/event_archive.html:16
#: event_management/templates/event_management/event_list.html:20
msgid "Title"
msgstr "Titel"

#: event_management/templates/event_management/event_archive.html:17
#: event_management/templates/event_management/event_list.html:21
#: event_management/templates/event_management/shift_form.html:64
msgid "Location"
msgstr "Ort"

#: event_management/templates/event_management/event_archive.html:18
#: event_management/templates/event_management/event_list.html:22
#: event_management/templates/event_management/fragments/shift_box_small.html:17
msgid "Date"
msgstr "Datum"

#: event_management/templates/event_management/event_archive.html:19
#: event_management/templates/event_management/event_list.html:23
msgid "until"
msgstr "bis"

#: event_management/templates/event_management/event_archive.html:20
#: event_management/templates/event_management/event_list.html:24
#: user_management/templates/user_management/group_list.html:42
#: user_management/templates/user_management/userprofile_list.html:20
msgid "Action"
msgstr "Aktion"

#: event_management/templates/event_management/event_archive.html:31
#: event_management/templates/event_management/event_list.html:35
msgid "Show"
msgstr "Anzeigen"
>>>>>>> cc6865c7

#: event_management/templates/event_management/event_confirm_delete.html:7
#: event_management/templates/event_management/event_confirm_delete.html:12
#: event_management/templates/event_management/event_detail.html:38
msgid "Delete event"
msgstr "Veranstaltung löschen"

#: event_management/templates/event_management/event_confirm_delete.html:16
#, python-format
msgid "Are you sure you want to delete the event \"%(object)s\"?"
msgstr "Möchten Sie die Veranstaltung \"%(object)s\" wirklich löschen?"

#: event_management/templates/event_management/event_confirm_delete.html:17
#: event_management/templates/event_management/event_form.html:36
#: event_management/templates/event_management/shift_confirm_delete.html:17
#: user_management/templates/user_management/group_confirm_delete.html:17
msgid "Back"
msgstr "Zurück"

#: event_management/templates/event_management/event_confirm_delete.html:18
#: event_management/templates/event_management/fragments/shift_box_big.html:15
#: event_management/templates/event_management/fragments/shift_box_small.html:12
#: event_management/templates/event_management/shift_confirm_delete.html:18
#: event_management/templates/event_management/shift_form.html:36
#: user_management/templates/user_management/group_confirm_delete.html:18
#: user_management/templates/user_management/group_list.html:53
msgid "Delete"
msgstr "Löschen"

#: event_management/templates/event_management/event_detail.html:13
msgid ""
"This event has not been saved! If you are done editing the event, you can "
"save it."
msgstr ""
"Diese Veranstaltung wurde noch nicht gespeichert! Wenn Sie mit dem "
"Bearbeiten der Veranstaltung fertig sind, können Sie sie speichern."

#: event_management/templates/event_management/event_detail.html:14
#: event_management/templates/event_management/event_form.html:37
#: event_management/templates/event_management/shift_form.html:39
#: user_management/templates/user_management/group_form.html:24
msgid "Save"
msgstr "Speichern"

#: event_management/templates/event_management/event_detail.html:20
msgid "This event has not been saved! Please add a shift to save this event."
msgstr ""
"Diese Veranstaltung wurde noch nicht gespeichert! Bitte fügen Sie eine "
"Schicht hinzu, um sie zu speichern."

#: event_management/templates/event_management/event_detail.html:33
#: event_management/templates/event_management/event_form.html:8
#: event_management/templates/event_management/event_form.html:25
msgid "Edit event"
msgstr "Veranstaltung bearbeiten"

#: event_management/templates/event_management/event_detail.html:52
#: event_management/templates/event_management/shift_form.html:49
msgid "Add another shift"
msgstr "Weitere Schicht hinzufügen"

#: event_management/templates/event_management/event_form.html:10
#: event_management/templates/event_management/event_form.html:27
msgid "Create new event"
msgstr "Neue Veranstaltung anlegen"

#: event_management/templates/event_management/event_form.html:18
msgid "You have an unsaved event"
msgstr "Sie haben eine nicht gespeicherte Veranstaltung"

#: event_management/templates/event_management/event_form.html:19
#: event_management/templates/event_management/mails/new_event.html:7
msgid "View"
msgstr "Anzeigen"

#: event_management/templates/event_management/event_form.html:39
#: user_management/templates/user_management/group_form.html:23
msgid "Cancel"
msgstr "Abbrechen"

#: event_management/templates/event_management/event_form.html:40
msgid "Next"
msgstr "Weiter"

#: event_management/templates/event_management/event_list.html:11
#: templates/base.html:48
msgid "Events"
msgstr "Veranstaltungen"

#: event_management/templates/event_management/event_list.html:15
msgid "Add event"
msgstr "Veranstaltung hinzufügen"

#: event_management/templates/event_management/fragments/shift_box_big.html:12
#: event_management/templates/event_management/fragments/shift_box_small.html:9
#: event_management/templates/event_management/shift_form.html:60
#: user_management/templates/user_management/group_list.html:51
msgid "Edit"
msgstr "Bearbeiten"

#: event_management/templates/event_management/fragments/shift_box_big.html:24
#: event_management/templates/event_management/fragments/shift_box_small.html:18
msgid "Meeting time"
msgstr "Treffpunkt"

#: event_management/templates/event_management/fragments/shift_box_big.html:65
msgid "Decline"
msgstr "Absagen"

#: event_management/templates/event_management/fragments/shift_box_small.html:6
#: event_management/templates/event_management/shift_form.html:74
msgid "Shift"
msgstr "Schicht"

#: event_management/templates/event_management/fragments/shift_box_big.html:36
#: event_management/templates/event_management/fragments/shift_box_big.html:46
msgid "Register"
msgstr "Anmelden"

#: event_management/templates/event_management/fragments/shift_box_small.html:19
msgid "Start time"
msgstr "Beginn"

#: event_management/templates/event_management/fragments/shift_box_small.html:20
msgid "End time"
msgstr "Ende"

#: event_management/templates/event_management/fragments/shift_box_small.html:21
msgid "Signup method"
msgstr "Anmeldeverfahren"

#: event_management/templates/event_management/home.html:5
#: templates/base.html:42
msgid "Home"
msgstr "Startseite"

#: event_management/templates/event_management/home.html:10
msgid "Welcome to JEP!"
msgstr "Willkommen bei JEP!"

#: event_management/templates/event_management/mails/new_event.html:5
msgid "added"
msgstr "hinzugefügt"

#: event_management/templates/event_management/shift_confirm_delete.html:7
#: event_management/templates/event_management/shift_confirm_delete.html:12
msgid "Delete shift"
msgstr "Schicht löschen"

#: event_management/templates/event_management/shift_confirm_delete.html:16
#, python-format
msgid "Are you sure you want to delete the shift \"%(shift)s\"?"
msgstr "Möchten Sie die Schicht \"%(shift)s\" wirklich löschen?"

#: event_management/templates/event_management/shift_form.html:7
#: event_management/templates/event_management/shift_form.html:15
msgid "Create new shift for event"
msgstr "Schicht hinzufügen"

#: event_management/templates/event_management/shift_form.html:13
msgid "Edit shift"
msgstr "Schicht bearbeiten"

#: event_management/templates/event_management/shift_form.html:10
#: event_management/templates/event_management/shift_form.html:19
msgid "Create new shift for event"
msgstr "Schicht hinzufügen"

#: event_management/templates/event_management/shift_form.html:35
msgid "Back to event"
msgstr "Zurück zur Veranstaltung"

#: event_management/templates/event_management/shift_form.html:43
msgid "Discard event"
msgstr "Veranstaltung verwerfen"

#: event_management/templates/event_management/shift_form.html:45
msgid "Save event"
msgstr "Veranstaltung speichern"

#: event_management/templates/event_management/shift_form.html:63
msgid "Event type"
msgstr "Veranstaltungstyp"

#: event_management/templates/event_management/shift_form.html:75
msgid "You are currently adding this shift"
msgstr "Sie erstellen gerade diese Schicht"

#: event_management/views.py:128 event_management/views.py:193
#, python-brace-format
msgid "The event {title} has been saved."
msgstr "Die Veranstaltung {title} wurde gespeichert."

#: event_management/views.py:265
#, python-brace-format
msgid "The shift {shift} has been saved."
msgstr "Die Schicht {shift} wurde gespeichert."

#: event_management/views.py:286
msgid "You cannot delete the last shift!"
msgstr "Sie können die letzte Schicht nicht löschen!"

#: event_management/views.py:292
msgid "The shift has been deleted."
msgstr "Die Schicht wurde gelöscht."

#: jep/management/commands/setupdata.py:76
msgid "Volunteers"
msgstr "Helfer"

#: jep/management/commands/setupdata.py:80
msgid "Planners"
msgstr "Planer"

#: jep/management/commands/setupdata.py:84
msgid "Managers"
msgstr "Manager"

#: jep/management/commands/setupdata.py:101
msgid "Service"
msgstr "Dienst"

#: jep/management/commands/setupdata.py:102
msgid "Training"
msgstr "Ausbildung"

#: jep/management/commands/setupdata.py:115
msgid "Medical"
msgstr "Medizinisch"

#: jep/management/commands/setupdata.py:137
msgid "Concert Medical Service"
msgstr "Konzert Absicherung"

#: jep/management/commands/setupdata.py:138
msgid "Your contact is Lisa Example. Her Phone number is 012345678910"
msgstr "Euer Kontakt ist Lisa Beispiel. Ihre Telefonnummer ist 012345678910"

#: templates/400.html:5 templates/400.html:9
msgid "Bad request"
msgstr "Fehlerhafte Anfrage"

#: templates/403.html:5 templates/403.html:9
msgid "Permission denied"
msgstr "Zugriff verweigert"

#: templates/404.html:5 templates/404.html:9
msgid "Page not found"
msgstr "Seite nicht gefunden"

#: templates/500.html:5 templates/500.html:9
msgid "Internal server error"
msgstr "Serverfehler"

#: templates/base.html:42
msgid "Home"
msgstr "Startseite"

#: templates/base.html:63
#: user_management/templates/user_management/userprofile_list.html:11
msgid "Users"
msgstr "Benutzer"

#: templates/base.html:71
#: user_management/templates/user_management/group_list.html:6
#: user_management/templates/user_management/group_list.html:32
msgid "Groups"
msgstr "Gruppen"

#: templates/base.html:86
msgid "Administration"
msgstr "Administration"

#: templates/base.html:90
#: user_management/templates/user_management/userprofile_detail.html:6
msgid "Profile"
msgstr "Benutzerprofil"

#: templates/base.html:92 templates/registration/password_change_form.html:6
msgid "Change password"
msgstr "Passwort ändern"

#: templates/base.html:93
msgid "Logout"
msgstr "Abmelden"

#: templates/registration/logged_out.html:6
msgid "Logged out successfully."
msgstr "Erfolgreich abgemeldet."

#: templates/registration/logged_out.html:8
#: templates/registration/password_reset_done.html:8
msgid "Back to login"
msgstr "Zur Anmeldung"

#: templates/registration/login.html:6
#: templates/registration/password_reset_complete.html:8
msgid "Login"
msgstr "Anmelden"

#: templates/registration/password_change_done.html:5
msgid "Password changed successfully"
msgstr "Passwort erfolgreich geändert"

#: templates/registration/password_change_done.html:6
msgid "Back to home page"
msgstr "Zurück zur Startseite"

#: templates/registration/password_change_form.html:10
msgid "Submit"
msgstr "Absenden"

#: templates/registration/password_reset_complete.html:6
msgid "Password set successfully"
msgstr "Passwort erfolgreich festgelegt"

#: templates/registration/password_reset_complete.html:7
msgid "Your password has been set. You may go ahead and log in now."
msgstr "Ihr Passwort wurde gespeichert. Sie können sich nun anmelden."

#: templates/registration/password_reset_confirm.html:9
msgid ""
"Please enter your new password twice so we can verify you typed it in "
"correctly."
msgstr ""
"Bitte geben Sie ihr neues Passwort zweimal ein, um Tippfehler auszuschließen."

#: templates/registration/password_reset_confirm.html:14
msgid "Set password"
msgstr "Passwort setzen"

#: templates/registration/password_reset_confirm.html:20
msgid ""
"The password reset link was invalid, possibly because it had already been "
"used. Please request a new password reset."
msgstr ""
"Der Link zum Zurücksetzen Ihres Passworts war ungültig, möglicherweise wurde "
"er schon benutzt. Bitte fordern Sie einen neuen Link an."

#: templates/registration/password_reset_done.html:6
msgid "Password successfully reset"
msgstr "Passwort erfolgreich zurückgesetzt"

#: templates/registration/password_reset_done.html:7
msgid "Please check your mailbox for further instructions."
msgstr "Bitte prüfen Sie Ihren E-Mail-Posteingang für weitere Anweisungen."

#: templates/registration/password_reset_form.html:6
#: templates/registration/password_reset_form.html:10
msgid "Reset password"
msgstr "Passwort zurücksetzen"

#: user_management/forms.py:45
msgid "Passwords don't match"
msgstr "Die Passwörter stimmen nicht überein."

#: user_management/forms.py:100
msgid "Choose groups that this group can make events visible for."
msgstr ""
"Wählen Sie Gruppen, für die diese Gruppe Veranstaltungen sichtbar machen "
"darf."

#: user_management/forms.py:96
msgid "Can view past events"
msgstr "Kann vergangene Veranstaltungen sehen"

#: user_management/models.py:52
msgid "email address"
msgstr "E-Mail-Adresse"

#: user_management/models.py:55
msgid "first name"
msgstr "Vorname"

#: user_management/models.py:56
msgid "last name"
msgstr "Nachname"

#: user_management/models.py:57
msgid "date of birth"
msgstr "Geburtsdatum"

#: user_management/models.py:58
msgid "phone number"
msgstr "Telefonnummer"

#: user_management/models.py:59
msgid "calendar token"
msgstr "Kalender-Token"

#: user_management/models.py:71 user_management/models.py:164
msgid "user profile"
msgstr "Benutzerprofil"

#: user_management/models.py:72
msgid "user profiles"
msgstr "Benutzerprofile"

#: user_management/models.py:128
msgid "qualification track"
msgstr "Qualifikationskategorie"

#: user_management/models.py:129
msgid "qualification tracks"
msgstr "Qualifikationskategorien"

#: user_management/models.py:140
msgid "category"
msgstr "Kategorie"

#: user_management/models.py:153 user_management/models.py:162
msgid "qualification"
msgstr "Qualifikation"

#: user_management/models.py:154
msgid "qualifications"
msgstr "Qualifikationen"

#: user_management/models.py:165
msgid "expiration date"
msgstr "Ablaufdatum"

#: user_management/templates/user_management/group_confirm_delete.html:7
#: user_management/templates/user_management/group_confirm_delete.html:12
msgid "Delete group"
msgstr "Gruppe löschen"

#: user_management/templates/user_management/group_confirm_delete.html:16
#, python-format
msgid "Are you sure you want to delete the group \"%(group)s\"?"
msgstr "Möchten Sie die Gruppe \"%(group)s\" wirklich löschen?"

#: user_management/templates/user_management/group_form.html:11
msgid "Edit group"
msgstr "Gruppe bearbeiten"

#: user_management/templates/user_management/group_form.html:13
msgid "Create new group"
msgstr "Neue Gruppe erstellen"

#: user_management/templates/user_management/group_list.html:36
msgid "Add group"
msgstr "Gruppe hinzufügen"

#: user_management/templates/user_management/group_list.html:41
msgid "Name"
msgstr "Name"

#: user_management/templates/user_management/userprofile_badges.html:4
msgid "Minor"
msgstr "Minderjährig"

#: user_management/templates/user_management/userprofile_badges.html:7
msgid "Inactive"
msgstr "Inaktiv"

#: user_management/templates/user_management/userprofile_detail.html:10
msgid "Your data"
msgstr "Persönliche Daten"

#: user_management/templates/user_management/userprofile_detail.html:12
#: user_management/templates/user_management/userprofile_list.html:17
msgid "First name"
msgstr "Vorname"

#: user_management/templates/user_management/userprofile_detail.html:13
#: user_management/templates/user_management/userprofile_list.html:16
msgid "Last name"
msgstr "Nachname"

#: user_management/templates/user_management/userprofile_detail.html:14
msgid "E-Mail address"
msgstr "E-Mail-Adresse"

#: user_management/templates/user_management/userprofile_detail.html:15
msgid "Date of birth"
msgstr "Geburtsdatum"

#: user_management/templates/user_management/userprofile_detail.html:16
msgid "Phone number"
msgstr "Telefonnummer"

#: user_management/templates/user_management/userprofile_detail.html:22
msgid "Calendar feed"
msgstr "Kalender"

#: user_management/templates/user_management/userprofile_detail.html:24
msgid ""
"You can subscribe to a calendar containing all events that you participate "
"in. Most calendars (e.g. Google Calendar) offer this feature. This allows "
"you to see all events in your personal calendar. To activate this, you need "
"to copy the address of the following link and subscribe to the URL."
msgstr ""
"Sie können einen Kalender abonnieren, der alle Veranstaltungen enthält, an "
"denen Sie teilnehmen. Die meisten Kalender (z.B. Google Calendar) bieten "
"diese Funktion. Dadurch können Sie alle Ereignisse in Ihrem persönlichen "
"Kalender sehen. Um dies zu aktivieren, müssen Sie die Adresse des folgenden "
"Links kopieren und den Kalender mit dieser URL abonnieren."

#: user_management/templates/user_management/userprofile_detail.html:25
msgid "Your calendar"
msgstr "Ihr Kalender"

#: user_management/templates/user_management/userprofile_form.html:7
#: user_management/templates/user_management/userprofile_form.html:15
msgid "Add new user"
msgstr "Neuen Benutzer anlegen"

#: user_management/templates/user_management/userprofile_form.html:13
msgid "Edit user"
msgstr "Benutzer bearbeiten"

#: user_management/templates/user_management/userprofile_list.html:19
msgid "Add user"
msgstr "Benutzer hinzufügen"

#: user_management/templates/user_management/userprofile_list.html:26
msgid "Email address"
msgstr "E-Mail-Adresse"

#: user_management/templates/user_management/userprofile_list.html:19
msgid "Information"
msgstr "Information"

#: user_management/utils.py:13
#, python-brace-format
msgid ""
"Your password for {site} has been changed. If you didn't request this "
"change, contact an administrator immediately."
msgstr ""
"Ihr Passwort für {site} wurde geändert. Wenn Sie diese Änderung nicht "
"veranlasst haben, kontaktieren Sie umgehend einen Administrator."

#: user_management/utils.py:17
msgid "Your password has been changed"
msgstr "Ihr Passwort wurde geändert"

<<<<<<< HEAD
#: user_management/views.py:34
msgid "User added successfully."
msgstr "Benutzer erfolgreich hinzugefügt"
=======
#: user_management/views.py:46
msgid "Group successfully created."
msgstr "Gruppe erfolgreich erstellt"

#~| msgid "Decline"
#~ msgid "Self-decline"
#~ msgstr "Selbstständige Absage"

#~ msgid "The event is not active, you cannot sign up for it."
#~ msgstr ""
#~ "Die Veranstaltung ist nicht aktiv, Sie können sich nicht dafür anmelden."

#~ msgid "You have declined a participation for shift {shift}."
#~ msgstr "Sie haben für die Schicht {shift} abgesagt."

#~ msgid "Status"
#~ msgstr "Status"
>>>>>>> cc6865c7

#: user_management/views.py:60
msgid "Group created successfully."
msgstr "Gruppe erfolgreich erstellt"<|MERGE_RESOLUTION|>--- conflicted
+++ resolved
@@ -305,15 +305,6 @@
 msgid "Declining failed: "
 msgstr "Absagen fehlgeschlagen: "
 
-<<<<<<< HEAD
-#: event_management/signup.py:257
-msgid "Minimum age"
-msgstr "Mindestalter"
-
-#: event_management/signup.py:262
-msgid "Signup until"
-msgstr "Anmeldung bis"
-=======
 #: event_management/templates/event_management/event_archive.html:11
 #: templates/base.html:55
 #, fuzzy
@@ -354,7 +345,14 @@
 #: event_management/templates/event_management/event_list.html:35
 msgid "Show"
 msgstr "Anzeigen"
->>>>>>> cc6865c7
+
+#: event_management/signup.py:257
+msgid "Minimum age"
+msgstr "Mindestalter"
+
+#: event_management/signup.py:262
+msgid "Signup until"
+msgstr "Anmeldung bis"
 
 #: event_management/templates/event_management/event_confirm_delete.html:7
 #: event_management/templates/event_management/event_confirm_delete.html:12
@@ -892,29 +890,9 @@
 msgid "Your password has been changed"
 msgstr "Ihr Passwort wurde geändert"
 
-<<<<<<< HEAD
 #: user_management/views.py:34
 msgid "User added successfully."
 msgstr "Benutzer erfolgreich hinzugefügt"
-=======
-#: user_management/views.py:46
-msgid "Group successfully created."
-msgstr "Gruppe erfolgreich erstellt"
-
-#~| msgid "Decline"
-#~ msgid "Self-decline"
-#~ msgstr "Selbstständige Absage"
-
-#~ msgid "The event is not active, you cannot sign up for it."
-#~ msgstr ""
-#~ "Die Veranstaltung ist nicht aktiv, Sie können sich nicht dafür anmelden."
-
-#~ msgid "You have declined a participation for shift {shift}."
-#~ msgstr "Sie haben für die Schicht {shift} abgesagt."
-
-#~ msgid "Status"
-#~ msgstr "Status"
->>>>>>> cc6865c7
 
 #: user_management/views.py:60
 msgid "Group created successfully."
