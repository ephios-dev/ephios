{% load i18n %}
{% load bootstrap4 %}
{% load static %}

<!DOCTYPE html>
<html lang="en">
<head>
    <meta charset="UTF-8">
    <meta name="viewport" content="width=device-width, initial-scale=1, shrink-to-fit=no">
    <title>JEP - {% block title %} JEP {% endblock %}</title>
    {% bootstrap_css %}
    <link rel="stylesheet" href="{% static "fontawesome/css/all.css" %}">
    <link rel="stylesheet" href="https://cdn.datatables.net/1.10.21/css/dataTables.bootstrap4.min.css">
    <link href="https://cdn.datatables.net/responsive/2.1.0/css/responsive.dataTables.min.css" rel="stylesheet">
    {% block css %}{% endblock %}
</head>
<body>
{% bootstrap_javascript jquery="full" %}
{% block javascript %}{% endblock %}

<div class="container">
    <div class="row">
        <div class="col-md-12">
            <nav class="navbar navbar-expand-lg navbar-light bg-light">
                <a class="navbar-brand" href="/">JEP</a>
                <button class="navbar-toggler" type="button" data-toggle="collapse"
                        data-target="#navbarSupportedContent"
                        aria-controls="navbarSupportedContent" aria-expanded="false" aria-label="Toggle navigation">
                    <span class="navbar-toggler-icon"></span>
                </button>

                <div class="collapse navbar-collapse" id="navbarSupportedContent">
                    {% if user.is_authenticated %}
                        <ul class="navbar-nav mr-auto">
                            {% with url_name=request.resolver_match.url_name %}
                                <li class="nav-item {% if url_name == 'index' %}active{% endif %}">
                                    <a class="nav-link" href="{% url "event_management:index" %}">{% trans "Home" %}
                                        <span
                                                class="sr-only">(current)</span></a>
                                </li>
                                <li class="nav-item {% if url_name == 'event_list' %}active{% endif %}">
                                    <a class="nav-link"
                                       href="{% url "event_management:event_list" %}">{% trans "Events" %}
                                        <span
                                                class="sr-only">(current)</span></a>
                                </li>
<<<<<<< HEAD
                                {% if perms.user_management.view_user %}
                                <li class="nav-item {% if url_name == "user_list" %}active{% endif %}">
                                    <a class="nav-link" href="{% url "user_management:user_list" %}">{% trans "Users" %}
                                        <span
                                                class="sr-only">(current)</span></a>
                                </li>
=======
                                {% if perms.auth.view_group %}
                                    <li class="nav-item {% if url_name == 'planners' %}active{% endif %}">
                                        <a class="nav-link"
                                           href="{% url "user_management:group_list" %}">{% trans "Groups" %}
                                        </a>
                                    </li>
>>>>>>> 15a0eaac
                                {% endif %}
                            {% endwith %}
                        </ul>
                        <ul class="navbar-nav ml-auto">
                            <li class="nav-item dropdown">
                                <a class="nav-link dropdown-toggle" href="#" id="navbarDropdown" role="button"
                                   data-toggle="dropdown" aria-haspopup="true" aria-expanded="false">
                                    {{ user.get_full_name }}
                                </a>
                                <div class="dropdown-menu dropdown-menu-right" aria-labelledby="navbarDropdown">
                                    {% if user.is_staff %}
                                        <a class="dropdown-item"
                                           href="{% url "admin:index" %}">{% trans "Administration" %}</a>
                                        <div class="dropdown-divider"></div>
                                    {% endif %}
                                    <a class="dropdown-item"
                                       href="{% url "user_management:profile" %}">{% trans "Profile" %}</a>
                                    <a class="dropdown-item"
                                       href="{% url "password_change" %}">{% trans "Change password" %}</a>
                                    <a class="dropdown-item" href="{% url "logout" %}">{% trans "Logout" %}</a>
                                </div>
                            </li>

                        </ul>
                    {% endif %}
                </div>
            </nav>
        </div>
    </div>
    <div class="row">
        <div class="col-md-12 mt-3">
            {% bootstrap_messages %}
            {% block content %}{% endblock %}
        </div>
    </div>
</div>
</body>
</html><|MERGE_RESOLUTION|>--- conflicted
+++ resolved
@@ -44,21 +44,19 @@
                                         <span
                                                 class="sr-only">(current)</span></a>
                                 </li>
-<<<<<<< HEAD
                                 {% if perms.user_management.view_user %}
                                 <li class="nav-item {% if url_name == "user_list" %}active{% endif %}">
                                     <a class="nav-link" href="{% url "user_management:user_list" %}">{% trans "Users" %}
                                         <span
                                                 class="sr-only">(current)</span></a>
                                 </li>
-=======
+                                {% endif %}
                                 {% if perms.auth.view_group %}
                                     <li class="nav-item {% if url_name == 'planners' %}active{% endif %}">
                                         <a class="nav-link"
                                            href="{% url "user_management:group_list" %}">{% trans "Groups" %}
                                         </a>
                                     </li>
->>>>>>> 15a0eaac
                                 {% endif %}
                             {% endwith %}
                         </ul>
