--- conflicted
+++ resolved
@@ -54,14 +54,9 @@
                                         <a class="dropdown-item" href="{% url "admin:index" %}">{% trans "Administration" %}</a>
                                         <div class="dropdown-divider"></div>
                                     {% endif %}
-<<<<<<< HEAD
+                                    <a class="dropdown-item" href="{% url "user_management:profile" %}">Profile</a>
                                     <a class="dropdown-item" href="{% url "password_change" %}">{% trans "Change password" %}</a>
                                     <a class="dropdown-item" href="{% url "logout" %}">{% trans "Logout" %}</a>
-=======
-                                    <a class="dropdown-item" href="{% url "user_management:profile" %}">Profile</a>
-                                    <a class="dropdown-item" href="{% url "password_change" %}">Change password</a>
-                                    <a class="dropdown-item" href="{% url "logout" %}">Logout</a>
->>>>>>> 1a025678
                                 </div>
                             </li>
 
