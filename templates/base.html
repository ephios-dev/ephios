{% load i18n %}
{% load bootstrap4 %}
{% load static %}

<!DOCTYPE html>
<html lang="en">
<head>
    <meta charset="UTF-8">
    <meta name="viewport" content="width=device-width, initial-scale=1, shrink-to-fit=no">
    <title>JEP - {% block title %} JEP {% endblock %}</title>
    {% bootstrap_css %}
    <link rel="stylesheet" href="{% static "fontawesome/css/all.css" %}">
    <link rel="stylesheet" href="https://cdn.datatables.net/1.10.21/css/dataTables.bootstrap4.min.css">
    <link href="https://cdn.datatables.net/responsive/2.1.0/css/responsive.dataTables.min.css" rel="stylesheet">
    {% block css %}{% endblock %}
</head>
<body>
{% bootstrap_javascript jquery="full" %}
{% block javascript %}{% endblock %}

<div class="container">
    <div class="row">
        <div class="col-md-12">
            <nav class="navbar navbar-expand-lg navbar-light bg-light">
                <a class="navbar-brand" href="/">JEP</a>
                <button class="navbar-toggler" type="button" data-toggle="collapse"
                        data-target="#navbarSupportedContent"
                        aria-controls="navbarSupportedContent" aria-expanded="false" aria-label="Toggle navigation">
                    <span class="navbar-toggler-icon"></span>
                </button>

                <div class="collapse navbar-collapse" id="navbarSupportedContent">
                    {% if user.is_authenticated %}
                        <ul class="navbar-nav mr-auto">
                            {% with url_name=request.resolver_match.url_name %}
                                <li class="nav-item {% if url_name == 'index' %}active{% endif %}">
                                    <a class="nav-link" href="{% url "event_management:index" %}">{% trans "Home" %}
                                        <span
                                                class="sr-only">(current)</span></a>
                                </li>
                                <li class="nav-item {% if url_name == 'event_list' %}active{% endif %}">
                                    <a class="nav-link"
                                       href="{% url "event_management:event_list" %}">{% trans "Events" %}
                                        <span
                                                class="sr-only">(current)</span></a>
                                </li>
                                {% if perms.user_management.view_user %}
                                <li class="nav-item {% if url_name == "user_list" %}active{% endif %}">
                                    <a class="nav-link" href="{% url "user_management:user_list" %}">{% trans "Users" %}
                                        <span
                                                class="sr-only">(current)</span></a>
                                </li>
<<<<<<< HEAD
                                {% if perms.user_management.view_user %}
                                <li class="nav-item {% if url_name == "userprofile_list" %}active{% endif %}">
                                    <a class="nav-link" href="{% url "user_management:user_list" %}">{% trans "Users" %}
                                        <span
                                                class="sr-only">(current)</span></a>
                                </li>
=======
                                {% endif %}
                                {% if perms.auth.view_group %}
                                    <li class="nav-item {% if url_name == 'planners' %}active{% endif %}">
                                        <a class="nav-link"
                                           href="{% url "user_management:group_list" %}">{% trans "Groups" %}
                                        </a>
                                    </li>
>>>>>>> b3166615
                                {% endif %}
                            {% endwith %}
                        </ul>
                        <ul class="navbar-nav ml-auto">
                            <li class="nav-item dropdown">
                                <a class="nav-link dropdown-toggle" href="#" id="navbarDropdown" role="button"
                                   data-toggle="dropdown" aria-haspopup="true" aria-expanded="false">
                                    {{ user.get_full_name }}
                                </a>
                                <div class="dropdown-menu dropdown-menu-right" aria-labelledby="navbarDropdown">
                                    {% if user.is_staff %}
                                        <a class="dropdown-item"
                                           href="{% url "admin:index" %}">{% trans "Administration" %}</a>
                                        <div class="dropdown-divider"></div>
                                    {% endif %}
                                    <a class="dropdown-item"
                                       href="{% url "user_management:profile" %}">{% trans "Profile" %}</a>
                                    <a class="dropdown-item"
                                       href="{% url "password_change" %}">{% trans "Change password" %}</a>
                                    <a class="dropdown-item" href="{% url "logout" %}">{% trans "Logout" %}</a>
                                </div>
                            </li>

                        </ul>
                    {% endif %}
                </div>
            </nav>
        </div>
    </div>
    <div class="row">
        <div class="col-md-12 mt-3">
            {% bootstrap_messages %}
            {% block content %}{% endblock %}
        </div>
    </div>
</div>
</body>
</html><|MERGE_RESOLUTION|>--- conflicted
+++ resolved
@@ -50,14 +50,6 @@
                                         <span
                                                 class="sr-only">(current)</span></a>
                                 </li>
-<<<<<<< HEAD
-                                {% if perms.user_management.view_user %}
-                                <li class="nav-item {% if url_name == "userprofile_list" %}active{% endif %}">
-                                    <a class="nav-link" href="{% url "user_management:user_list" %}">{% trans "Users" %}
-                                        <span
-                                                class="sr-only">(current)</span></a>
-                                </li>
-=======
                                 {% endif %}
                                 {% if perms.auth.view_group %}
                                     <li class="nav-item {% if url_name == 'planners' %}active{% endif %}">
@@ -65,7 +57,6 @@
                                            href="{% url "user_management:group_list" %}">{% trans "Groups" %}
                                         </a>
                                     </li>
->>>>>>> b3166615
                                 {% endif %}
                             {% endwith %}
                         </ul>
