--- conflicted
+++ resolved
@@ -32,21 +32,12 @@
                     {% if user.is_authenticated %}
                         <ul class="navbar-nav mr-auto">
                             {% with url_name=request.resolver_match.url_name %}
-<<<<<<< HEAD
-                                <li class="nav-item {% if url_name == "index" %}active{% endif %}">
-                                    <a class="nav-link" href="{% url "event_management:index" %}">Home <span
-                                            class="sr-only">(current)</span></a>
-                                </li>
-                                <li class="nav-item {% if url_name == "event_list" %}active{% endif %}">
-                                    <a class="nav-link" href="{% url "event_management:event_list" %}">Events
-=======
                                 <li class="nav-item {% if url_name == 'index' %}active{% endif %}">
                                     <a class="nav-link" href="{% url "event_management:index" %}">{% trans "Home" %} <span
                                             class="sr-only">(current)</span></a>
                                 </li>
                                 <li class="nav-item {% if url_name == 'event_list' %}active{% endif %}">
                                     <a class="nav-link" href="{% url "event_management:event_list" %}">{% trans "Events" %}
->>>>>>> 8b6ce7ae
                                         <span
                                                 class="sr-only">(current)</span></a>
                                 </li>
