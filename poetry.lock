[[package]]
name = "alabaster"
version = "0.7.12"
description = "A configurable sidebar-enabled Sphinx theme"
category = "dev"
optional = false
python-versions = "*"

[[package]]
name = "asgiref"
version = "3.5.2"
description = "ASGI specs, helper code, and adapters"
category = "main"
optional = false
python-versions = ">=3.7"

[package.extras]
tests = ["mypy (>=0.800)", "pytest", "pytest-asyncio"]

[[package]]
name = "astroid"
version = "2.12.5"
description = "An abstract syntax tree for Python with inference support."
category = "dev"
optional = false
python-versions = ">=3.7.2"

[package.dependencies]
lazy-object-proxy = ">=1.4.0"
setuptools = ">=20.0"
typing-extensions = {version = ">=3.10", markers = "python_version < \"3.10\""}
wrapt = [
    {version = ">=1.11,<2", markers = "python_version < \"3.11\""},
    {version = ">=1.14,<2", markers = "python_version >= \"3.11\""},
]

[[package]]
name = "async-timeout"
version = "4.0.2"
description = "Timeout context manager for asyncio programs"
category = "main"
optional = true
python-versions = ">=3.6"

[[package]]
name = "atomicwrites"
version = "1.4.1"
description = "Atomic file writes."
category = "dev"
optional = false
python-versions = ">=2.7, !=3.0.*, !=3.1.*, !=3.2.*, !=3.3.*"

[[package]]
name = "attrs"
version = "22.1.0"
description = "Classes Without Boilerplate"
category = "dev"
optional = false
python-versions = ">=3.5"

[package.extras]
dev = ["cloudpickle", "coverage[toml] (>=5.0.2)", "furo", "hypothesis", "mypy (>=0.900,!=0.940)", "pre-commit", "pympler", "pytest (>=4.3.0)", "pytest-mypy-plugins", "sphinx", "sphinx-notfound-page", "zope.interface"]
docs = ["furo", "sphinx", "sphinx-notfound-page", "zope.interface"]
tests = ["cloudpickle", "coverage[toml] (>=5.0.2)", "hypothesis", "mypy (>=0.900,!=0.940)", "pympler", "pytest (>=4.3.0)", "pytest-mypy-plugins", "zope.interface"]
tests_no_zope = ["cloudpickle", "coverage[toml] (>=5.0.2)", "hypothesis", "mypy (>=0.900,!=0.940)", "pympler", "pytest (>=4.3.0)", "pytest-mypy-plugins"]

[[package]]
name = "autoflake"
version = "1.5.1"
description = "Removes unused imports and unused variables"
category = "dev"
optional = false
python-versions = ">=3.7"

[package.dependencies]
pyflakes = ">=1.1.0"
toml = ">=0.10.2"

[[package]]
name = "babel"
version = "2.10.3"
description = "Internationalization utilities"
category = "dev"
optional = false
python-versions = ">=3.6"

[package.dependencies]
pytz = ">=2015.7"

[[package]]
name = "backports.zoneinfo"
version = "0.2.1"
description = "Backport of the standard library zoneinfo module"
category = "main"
optional = false
python-versions = ">=3.6"

[package.extras]
tzdata = ["tzdata"]

[[package]]
name = "beautifulsoup4"
version = "4.11.1"
description = "Screen-scraping library"
category = "dev"
optional = false
python-versions = ">=3.6.0"

[package.dependencies]
soupsieve = ">1.2"

[package.extras]
html5lib = ["html5lib"]
lxml = ["lxml"]

[[package]]
name = "black"
version = "22.6.0"
description = "The uncompromising code formatter."
category = "dev"
optional = false
python-versions = ">=3.6.2"

[package.dependencies]
click = ">=8.0.0"
mypy-extensions = ">=0.4.3"
pathspec = ">=0.9.0"
platformdirs = ">=2"
tomli = {version = ">=1.1.0", markers = "python_full_version < \"3.11.0a7\""}
typing-extensions = {version = ">=3.10.0.0", markers = "python_version < \"3.10\""}

[package.extras]
colorama = ["colorama (>=0.4.3)"]
d = ["aiohttp (>=3.7.4)"]
jupyter = ["ipython (>=7.8.0)", "tokenize-rt (>=3.2.0)"]
uvloop = ["uvloop (>=0.15.2)"]

[[package]]
name = "bleach"
version = "5.0.1"
description = "An easy safelist-based HTML-sanitizing tool."
category = "main"
optional = false
python-versions = ">=3.7"

[package.dependencies]
six = ">=1.9.0"
webencodings = "*"

[package.extras]
css = ["tinycss2 (>=1.1.0,<1.2)"]
dev = ["Sphinx (==4.3.2)", "black (==22.3.0)", "build (==0.8.0)", "flake8 (==4.0.1)", "hashin (==0.17.0)", "mypy (==0.961)", "pip-tools (==6.6.2)", "pytest (==7.1.2)", "tox (==3.25.0)", "twine (==4.0.1)", "wheel (==0.37.1)"]

[[package]]
name = "certifi"
version = "2022.6.15"
description = "Python package for providing Mozilla's CA Bundle."
category = "main"
optional = false
python-versions = ">=3.6"

[[package]]
name = "cffi"
version = "1.15.1"
description = "Foreign Function Interface for Python calling C code."
category = "main"
optional = false
python-versions = "*"

[package.dependencies]
pycparser = "*"

[[package]]
name = "cfgv"
version = "3.3.1"
description = "Validate configuration and produce human readable error messages."
category = "dev"
optional = false
python-versions = ">=3.6.1"

[[package]]
name = "charset-normalizer"
version = "2.1.0"
description = "The Real First Universal Charset Detector. Open, modern and actively maintained alternative to Chardet."
category = "main"
optional = false
python-versions = ">=3.6.0"

[package.extras]
unicode_backport = ["unicodedata2"]

[[package]]
name = "click"
version = "8.1.3"
description = "Composable command line interface toolkit"
category = "dev"
optional = false
python-versions = ">=3.7"

[package.dependencies]
colorama = {version = "*", markers = "platform_system == \"Windows\""}

[[package]]
name = "colorama"
version = "0.4.5"
description = "Cross-platform colored terminal text."
category = "dev"
optional = false
python-versions = ">=2.7, !=3.0.*, !=3.1.*, !=3.2.*, !=3.3.*, !=3.4.*"

[[package]]
name = "coverage"
version = "6.4.3"
description = "Code coverage measurement for Python"
category = "main"
optional = false
python-versions = ">=3.7"

[package.extras]
toml = ["tomli"]

[[package]]
name = "coveralls"
version = "3.3.1"
description = "Show coverage stats online via coveralls.io"
category = "dev"
optional = false
python-versions = ">= 3.5"

[package.dependencies]
coverage = ">=4.1,<6.0.0 || >6.1,<6.1.1 || >6.1.1,<7.0"
docopt = ">=0.6.1"
requests = ">=1.0.0"

[package.extras]
yaml = ["PyYAML (>=3.10)"]

[[package]]
name = "crispy-bootstrap5"
version = "0.6"
description = "Bootstrap5 template pack for django-crispy-forms"
category = "main"
optional = false
python-versions = ">=3.6"

[package.dependencies]
django = ">=2.2"
django-crispy-forms = ">=1.13.0"

[package.extras]
test = ["pytest", "pytest-django"]

[[package]]
name = "cryptography"
version = "37.0.4"
description = "cryptography is a package which provides cryptographic recipes and primitives to Python developers."
category = "main"
optional = false
python-versions = ">=3.6"

[package.dependencies]
cffi = ">=1.12"

[package.extras]
docs = ["sphinx (>=1.6.5,!=1.8.0,!=3.1.0,!=3.1.1)", "sphinx-rtd-theme"]
docstest = ["pyenchant (>=1.6.11)", "sphinxcontrib-spelling (>=4.0.1)", "twine (>=1.12.0)"]
pep8test = ["black", "flake8", "flake8-import-order", "pep8-naming"]
sdist = ["setuptools_rust (>=0.11.4)"]
ssh = ["bcrypt (>=3.1.5)"]
test = ["hypothesis (>=1.11.4,!=3.79.2)", "iso8601", "pretend", "pytest (>=6.2.0)", "pytest-benchmark", "pytest-cov", "pytest-subtests", "pytest-xdist", "pytz"]

[[package]]
name = "deprecated"
version = "1.2.13"
description = "Python @deprecated decorator to deprecate old python classes, functions or methods."
category = "main"
optional = true
python-versions = ">=2.7, !=3.0.*, !=3.1.*, !=3.2.*, !=3.3.*"

[package.dependencies]
wrapt = ">=1.10,<2"

[package.extras]
dev = ["PyTest (<5)", "PyTest-Cov (<2.6)", "bump2version (<1)", "configparser (<5)", "importlib-metadata (<3)", "importlib-resources (<4)", "pytest", "pytest-cov", "sphinx (<2)", "sphinxcontrib-websupport (<2)", "tox", "zipp (<2)"]

[[package]]
name = "dill"
version = "0.3.5.1"
description = "serialize all of python"
category = "dev"
optional = false
python-versions = ">=2.7, !=3.0.*, !=3.1.*, !=3.2.*, !=3.3.*, !=3.4.*, !=3.5.*, !=3.6.*"

[package.extras]
graph = ["objgraph (>=1.7.2)"]

[[package]]
name = "distlib"
version = "0.3.5"
description = "Distribution utilities"
category = "dev"
optional = false
python-versions = "*"

[[package]]
name = "django"
version = "4.1"
description = "A high-level Python web framework that encourages rapid development and clean, pragmatic design."
category = "main"
optional = false
python-versions = ">=3.8"

[package.dependencies]
asgiref = ">=3.5.2,<4"
"backports.zoneinfo" = {version = "*", markers = "python_version < \"3.9\""}
sqlparse = ">=0.2.2"
tzdata = {version = "*", markers = "sys_platform == \"win32\""}

[package.extras]
argon2 = ["argon2-cffi (>=19.1.0)"]
bcrypt = ["bcrypt"]

[[package]]
name = "django-appconf"
version = "1.0.5"
description = "A helper class for handling configuration defaults of packaged apps gracefully."
category = "main"
optional = false
python-versions = ">=3.6"

[package.dependencies]
django = "*"

[[package]]
name = "django-compressor"
version = "4.1"
description = "Compresses linked and inline JavaScript or CSS into single cached files."
category = "main"
optional = false
python-versions = "*"

[package.dependencies]
django-appconf = ">=1.0.3"
rcssmin = "1.1.0"
rjsmin = "1.2.0"

[[package]]
name = "django-coverage-plugin"
version = "2.0.3"
description = "Django template coverage.py plugin"
category = "main"
optional = false
python-versions = "*"

[package.dependencies]
coverage = "*"
six = ">=1.4.0"

[[package]]
name = "django-crispy-forms"
version = "1.14.0"
description = "Best way to have Django DRY forms"
category = "main"
optional = false
python-versions = ">=3.7"

[[package]]
name = "django-csp"
version = "3.7"
description = "Django Content Security Policy support."
category = "main"
optional = false
python-versions = "*"

[package.dependencies]
Django = ">=1.8"

[package.extras]
jinja2 = ["jinja2 (>=2.9.6)"]
tests = ["jinja2 (>=2.9.6)", "mock (==1.0.1)", "pep8 (==1.4.6)", "pytest (<4.0)", "pytest-django", "pytest-flakes (==1.0.1)", "pytest-pep8 (==1.0.6)", "six (==1.12.0)"]

[[package]]
name = "django-debug-toolbar"
version = "3.6.0"
description = "A configurable set of panels that display various debug information about the current request/response."
category = "dev"
optional = false
python-versions = ">=3.7"

[package.dependencies]
Django = ">=3.2.4"
sqlparse = ">=0.2.0"

[[package]]
name = "django-dynamic-preferences"
version = "1.13.0"
description = "Dynamic global and instance settings for your django project"
category = "main"
optional = false
python-versions = "*"

[package.dependencies]
django = ">=2.2"
persisting-theory = "1.0"
six = "*"

[[package]]
name = "django-environ"
version = "0.9.0"
description = "A package that allows you to utilize 12factor inspired environment variables to configure your Django application."
category = "main"
optional = false
python-versions = ">=3.4,<4"

[package.extras]
develop = ["coverage[toml] (>=5.0a4)", "furo (>=2021.8.17b43,<2021.9.0)", "pytest (>=4.6.11)", "sphinx (>=3.5.0)", "sphinx-notfound-page"]
docs = ["furo (>=2021.8.17b43,<2021.9.0)", "sphinx (>=3.5.0)", "sphinx-notfound-page"]
testing = ["coverage[toml] (>=5.0a4)", "pytest (>=4.6.11)"]

[[package]]
name = "django-extensions"
version = "3.2.0"
description = "Extensions for Django"
category = "dev"
optional = false
python-versions = ">=3.6"

[package.dependencies]
Django = ">=3.2"

[[package]]
name = "django-filter"
version = "22.1"
description = "Django-filter is a reusable Django application for allowing users to filter querysets dynamically."
category = "main"
optional = false
python-versions = ">=3.7"

[package.dependencies]
Django = ">=3.2"

[[package]]
name = "django-formset-js-improved"
version = "0.5.0.2"
description = "Extend Django formsets with JavaScript"
category = "main"
optional = false
python-versions = "*"

[package.dependencies]
Django = "*"
django-jquery-js = "*"

[[package]]
name = "django-guardian"
version = "2.4.0"
description = "Implementation of per object permissions for Django."
category = "main"
optional = false
python-versions = ">=3.5"

[package.dependencies]
Django = ">=2.2"

[[package]]
name = "django-ical"
version = "1.8.3"
description = "iCal feeds for Django based on Django's syndication feed framework."
category = "main"
optional = false
python-versions = "*"

[package.dependencies]
django = ">=2.2"
django-recurrence = ">=1.11.1"
icalendar = ">=4.0.3"

[[package]]
name = "django-jquery-js"
version = "3.1.1"
description = "jQuery, bundled up so apps can depend upon it"
category = "main"
optional = false
python-versions = "*"

[package.dependencies]
Django = ">=1.4"

[[package]]
name = "django-libsass"
version = "0.9"
description = "A django-compressor filter to compile SASS files using libsass"
category = "main"
optional = false
python-versions = "*"

[package.dependencies]
django-compressor = ">=1.3"
libsass = ">=0.7.0,<1"

[[package]]
name = "django-polymorphic"
version = "3.1.0"
description = "Seamless polymorphic inheritance for Django models"
category = "main"
optional = false
python-versions = "*"

[package.dependencies]
Django = ">=2.1"

[[package]]
name = "django-recurrence"
version = "1.11.1"
description = "Django utility wrapping dateutil.rrule"
category = "main"
optional = false
python-versions = ">=3.7"

[package.dependencies]
django = ">=2.2"
python-dateutil = "*"

[[package]]
name = "django-redis"
version = "5.2.0"
description = "Full featured redis cache backend for Django."
category = "main"
optional = true
python-versions = ">=3.6"

[package.dependencies]
Django = ">=2.2"
redis = ">=3,<4.0.0 || >4.0.0,<4.0.1 || >4.0.1"

[package.extras]
hiredis = ["redis[hiredis] (>=3,!=4.0.0,!=4.0.1)"]

[[package]]
name = "django-select2"
version = "7.10.0"
description = "Select2 option fields for Django"
category = "main"
optional = false
python-versions = "*"

[package.dependencies]
django = ">=2.2"
django-appconf = ">=0.6.0"

[package.extras]
test = ["pytest", "pytest-cov", "pytest-django", "selenium"]

[[package]]
name = "django-statici18n"
version = "2.3.1"
description = "A Django app that compiles i18n JavaScript catalogs to static files."
category = "main"
optional = false
python-versions = "*"

[package.dependencies]
Django = ">=2.2"
django-appconf = ">=1.0"

[[package]]
name = "django-webpush"
version = "0.3.4"
description = "A simple Django package to integrate Web Push Notification in your Application"
category = "main"
optional = false
python-versions = "*"

[package.dependencies]
pywebpush = "1.9.4"

[[package]]
name = "django-webtest"
version = "1.9.10"
description = "Instant integration of Ian Bicking's WebTest (http://docs.pylonsproject.org/projects/webtest/) with Django's testing framework."
category = "dev"
optional = false
python-versions = "*"

[package.dependencies]
webtest = ">=1.3.3"

[[package]]
name = "djangorestframework"
version = "3.13.1"
description = "Web APIs for Django, made easy."
category = "main"
optional = false
python-versions = ">=3.6"

[package.dependencies]
django = ">=2.2"
pytz = "*"

[[package]]
name = "djangorestframework-guardian"
version = "0.3.0"
description = "django-guardian support for Django REST Framework"
category = "main"
optional = false
python-versions = "*"

[package.dependencies]
django = "*"
django-guardian = "*"
djangorestframework = "*"

[[package]]
name = "docopt"
version = "0.6.2"
description = "Pythonic argument parser, that will make you smile"
category = "dev"
optional = false
python-versions = "*"

[[package]]
name = "docutils"
version = "0.17.1"
description = "Docutils -- Python Documentation Utilities"
category = "dev"
optional = false
python-versions = ">=2.7, !=3.0.*, !=3.1.*, !=3.2.*, !=3.3.*, !=3.4.*"

[[package]]
name = "filelock"
version = "3.8.0"
description = "A platform independent file lock."
category = "dev"
optional = false
python-versions = ">=3.7"

[package.extras]
docs = ["furo (>=2022.6.21)", "sphinx (>=5.1.1)", "sphinx-autodoc-typehints (>=1.19.1)"]
testing = ["covdefaults (>=2.2)", "coverage (>=6.4.2)", "pytest (>=7.1.2)", "pytest-cov (>=3)", "pytest-timeout (>=2.1)"]

[[package]]
name = "http-ece"
version = "1.1.0"
description = "Encrypted Content Encoding for HTTP"
category = "main"
optional = false
python-versions = "*"

[package.dependencies]
cryptography = ">=2.5"

[[package]]
name = "icalendar"
version = "4.1.0"
description = "iCalendar parser/generator"
category = "main"
optional = false
python-versions = ">=2.7, !=3.0.*, !=3.1.*, !=3.2.*, !=3.3.*"

[package.dependencies]
python-dateutil = "*"
pytz = "*"

[[package]]
name = "identify"
version = "2.5.3"
description = "File identification library for Python"
category = "dev"
optional = false
python-versions = ">=3.7"

[package.extras]
license = ["ukkonen"]

[[package]]
name = "idna"
version = "3.3"
description = "Internationalized Domain Names in Applications (IDNA)"
category = "main"
optional = false
python-versions = ">=3.5"

[[package]]
name = "imagesize"
version = "1.4.1"
description = "Getting image size from png/jpeg/jpeg2000/gif file"
category = "dev"
optional = false
python-versions = ">=2.7, !=3.0.*, !=3.1.*, !=3.2.*, !=3.3.*"

[[package]]
name = "importlib-metadata"
version = "4.12.0"
description = "Read metadata from Python packages"
category = "main"
optional = false
python-versions = ">=3.7"

[package.dependencies]
zipp = ">=0.5"

[package.extras]
docs = ["jaraco.packaging (>=9)", "rst.linker (>=1.9)", "sphinx"]
perf = ["ipython"]
testing = ["flufl.flake8", "importlib-resources (>=1.3)", "packaging", "pyfakefs", "pytest (>=6)", "pytest-black (>=0.3.7)", "pytest-checkdocs (>=2.4)", "pytest-cov", "pytest-enabler (>=1.3)", "pytest-flake8", "pytest-mypy (>=0.9.1)", "pytest-perf (>=0.9.2)"]

[[package]]
name = "iniconfig"
version = "1.1.1"
description = "iniconfig: brain-dead simple config-ini parsing"
category = "dev"
optional = false
python-versions = "*"

[[package]]
name = "isort"
version = "5.10.1"
description = "A Python utility / library to sort Python imports."
category = "dev"
optional = false
python-versions = ">=3.6.1,<4.0"

[package.extras]
colors = ["colorama (>=0.4.3,<0.5.0)"]
pipfile_deprecated_finder = ["pipreqs", "requirementslib"]
plugins = ["setuptools"]
requirements_deprecated_finder = ["pip-api", "pipreqs"]

[[package]]
name = "jinja2"
version = "3.1.2"
description = "A very fast and expressive template engine."
category = "dev"
optional = false
python-versions = ">=3.7"

[package.dependencies]
MarkupSafe = ">=2.0"

[package.extras]
i18n = ["Babel (>=2.7)"]

[[package]]
name = "lazy-object-proxy"
version = "1.7.1"
description = "A fast and thorough lazy object proxy."
category = "dev"
optional = false
python-versions = ">=3.6"

[[package]]
name = "libsass"
version = "0.21.0"
description = "Sass for Python: A straightforward binding of libsass for Python."
category = "main"
optional = false
python-versions = "*"

[package.dependencies]
six = "*"

[[package]]
name = "markdown"
version = "3.4.1"
description = "Python implementation of Markdown."
category = "main"
optional = false
python-versions = ">=3.7"

[package.dependencies]
importlib-metadata = {version = ">=4.4", markers = "python_version < \"3.10\""}

[package.extras]
testing = ["coverage", "pyyaml"]

[[package]]
name = "markupsafe"
version = "2.1.1"
description = "Safely add untrusted strings to HTML/XML markup."
category = "dev"
optional = false
python-versions = ">=3.7"

[[package]]
name = "mccabe"
version = "0.7.0"
description = "McCabe checker, plugin for flake8"
category = "dev"
optional = false
python-versions = ">=3.6"

[[package]]
name = "mypy-extensions"
version = "0.4.3"
description = "Experimental type system extensions for programs checked with the mypy typechecker."
category = "dev"
optional = false
python-versions = "*"

[[package]]
name = "mysqlclient"
version = "2.1.1"
description = "Python interface to MySQL"
category = "main"
optional = true
python-versions = ">=3.5"

[[package]]
name = "nodeenv"
version = "1.7.0"
description = "Node.js virtual environment builder"
category = "dev"
optional = false
python-versions = ">=2.7,!=3.0.*,!=3.1.*,!=3.2.*,!=3.3.*,!=3.4.*,!=3.5.*,!=3.6.*"

[[package]]
name = "packaging"
version = "21.3"
description = "Core utilities for Python packages"
category = "main"
optional = false
python-versions = ">=3.6"

[package.dependencies]
pyparsing = ">=2.0.2,<3.0.5 || >3.0.5"

[[package]]
name = "pathspec"
version = "0.9.0"
description = "Utility library for gitignore style pattern matching of file paths."
category = "dev"
optional = false
python-versions = "!=3.0.*,!=3.1.*,!=3.2.*,!=3.3.*,!=3.4.*,>=2.7"

[[package]]
name = "persisting-theory"
version = "1.0"
description = "Registries that can autodiscover values accross your project apps"
category = "main"
optional = false
python-versions = "*"

[[package]]
name = "pillow"
version = "9.2.0"
description = "Python Imaging Library (Fork)"
category = "main"
optional = false
python-versions = ">=3.7"

[package.extras]
docs = ["furo", "olefile", "sphinx (>=2.4)", "sphinx-copybutton", "sphinx-issues (>=3.0.1)", "sphinx-removed-in", "sphinxext-opengraph"]
tests = ["check-manifest", "coverage", "defusedxml", "markdown2", "olefile", "packaging", "pyroma", "pytest", "pytest-cov", "pytest-timeout"]

[[package]]
name = "platformdirs"
version = "2.5.2"
description = "A small Python module for determining appropriate platform-specific dirs, e.g. a \"user data dir\"."
category = "dev"
optional = false
python-versions = ">=3.7"

[package.extras]
docs = ["furo (>=2021.7.5b38)", "proselint (>=0.10.2)", "sphinx (>=4)", "sphinx-autodoc-typehints (>=1.12)"]
test = ["appdirs (==1.4.4)", "pytest (>=6)", "pytest-cov (>=2.7)", "pytest-mock (>=3.6)"]

[[package]]
name = "pluggy"
version = "1.0.0"
description = "plugin and hook calling mechanisms for python"
category = "dev"
optional = false
python-versions = ">=3.6"

[package.extras]
dev = ["pre-commit", "tox"]
testing = ["pytest", "pytest-benchmark"]

[[package]]
name = "pre-commit"
version = "2.20.0"
description = "A framework for managing and maintaining multi-language pre-commit hooks."
category = "dev"
optional = false
python-versions = ">=3.7"

[package.dependencies]
cfgv = ">=2.0.0"
identify = ">=1.0.0"
nodeenv = ">=0.11.1"
pyyaml = ">=5.1"
toml = "*"
virtualenv = ">=20.0.8"

[[package]]
name = "psycopg2"
version = "2.9.3"
description = "psycopg2 - Python-PostgreSQL Database Adapter"
category = "main"
optional = true
python-versions = ">=3.6"

[[package]]
name = "py"
version = "1.11.0"
description = "library with cross-python path, ini-parsing, io, code, log facilities"
category = "dev"
optional = false
python-versions = ">=2.7, !=3.0.*, !=3.1.*, !=3.2.*, !=3.3.*, !=3.4.*"

[[package]]
name = "py-vapid"
version = "1.8.2"
description = "Simple VAPID header generation library"
category = "main"
optional = false
python-versions = "*"

[package.dependencies]
cryptography = ">=2.5"

[[package]]
name = "pycparser"
version = "2.21"
description = "C parser in Python"
category = "main"
optional = false
python-versions = ">=2.7, !=3.0.*, !=3.1.*, !=3.2.*, !=3.3.*"

[[package]]
name = "pyflakes"
version = "2.5.0"
description = "passive checker of Python programs"
category = "dev"
optional = false
python-versions = ">=3.6"

[[package]]
name = "pygments"
version = "2.12.0"
description = "Pygments is a syntax highlighting package written in Python."
category = "dev"
optional = false
python-versions = ">=3.6"

[[package]]
name = "pylint"
version = "2.15.0"
description = "python code static checker"
category = "dev"
optional = false
python-versions = ">=3.7.2"

[package.dependencies]
astroid = ">=2.12.4,<=2.14.0-dev0"
colorama = {version = ">=0.4.5", markers = "sys_platform == \"win32\""}
dill = ">=0.2"
isort = ">=4.2.5,<6"
mccabe = ">=0.6,<0.8"
platformdirs = ">=2.2.0"
tomli = {version = ">=1.1.0", markers = "python_version < \"3.11\""}
tomlkit = ">=0.10.1"
typing-extensions = {version = ">=3.10.0", markers = "python_version < \"3.10\""}

[package.extras]
spelling = ["pyenchant (>=3.2,<4.0)"]
testutils = ["gitpython (>3)"]

[[package]]
name = "pyparsing"
version = "3.0.9"
description = "pyparsing module - Classes and methods to define and execute parsing grammars"
category = "main"
<<<<<<< HEAD
optional = true
python-versions = ">=3.6"
=======
optional = false
python-versions = ">=3.6.8"
>>>>>>> 4b30f584

[package.extras]
diagrams = ["jinja2", "railroad-diagrams"]

[[package]]
name = "pytest"
version = "7.1.2"
description = "pytest: simple powerful testing with Python"
category = "dev"
optional = false
python-versions = ">=3.7"

[package.dependencies]
atomicwrites = {version = ">=1.0", markers = "sys_platform == \"win32\""}
attrs = ">=19.2.0"
colorama = {version = "*", markers = "sys_platform == \"win32\""}
iniconfig = "*"
packaging = "*"
pluggy = ">=0.12,<2.0"
py = ">=1.8.2"
tomli = ">=1.0.0"

[package.extras]
testing = ["argcomplete", "hypothesis (>=3.56)", "mock", "nose", "pygments (>=2.7.2)", "requests", "xmlschema"]

[[package]]
name = "pytest-django"
version = "4.5.2"
description = "A Django plugin for pytest."
category = "dev"
optional = false
python-versions = ">=3.5"

[package.dependencies]
pytest = ">=5.4.0"

[package.extras]
docs = ["sphinx", "sphinx-rtd-theme"]
testing = ["django", "django-configurations (>=2.0)"]

[[package]]
name = "python-dateutil"
version = "2.8.2"
description = "Extensions to the standard Python datetime module"
category = "main"
optional = false
python-versions = "!=3.0.*,!=3.1.*,!=3.2.*,>=2.7"

[package.dependencies]
six = ">=1.5"

[[package]]
name = "pytz"
version = "2022.2.1"
description = "World timezone definitions, modern and historical"
category = "main"
optional = false
python-versions = "*"

[[package]]
name = "pywebpush"
version = "1.9.4"
description = "WebPush publication library"
category = "main"
optional = false
python-versions = "*"

[package.dependencies]
cryptography = ">=2.6.1"
http-ece = ">=1.1.0"
py-vapid = ">=1.5.0"
requests = ">=2.21.0"

[[package]]
name = "pyyaml"
version = "6.0"
description = "YAML parser and emitter for Python"
category = "dev"
optional = false
python-versions = ">=3.6"

[[package]]
name = "rcssmin"
version = "1.1.0"
description = "CSS Minifier"
category = "main"
optional = false
python-versions = "*"

[[package]]
name = "redis"
version = "4.3.4"
description = "Python client for Redis database and key-value store"
category = "main"
optional = true
python-versions = ">=3.6"

[package.dependencies]
async-timeout = ">=4.0.2"
deprecated = ">=1.2.3"
packaging = ">=20.4"

[package.extras]
hiredis = ["hiredis (>=1.0.0)"]
ocsp = ["cryptography (>=36.0.1)", "pyopenssl (==20.0.1)", "requests (>=2.26.0)"]

[[package]]
name = "reportlab"
version = "3.6.11"
description = "The Reportlab Toolkit"
category = "main"
optional = false
python-versions = ">=3.7, <4"

[package.dependencies]
pillow = ">=9.0.0"

[package.extras]
rlpycairo = ["rlPyCairo (>=0.0.5)"]

[[package]]
name = "requests"
version = "2.28.1"
description = "Python HTTP for Humans."
category = "main"
optional = false
python-versions = ">=3.7, <4"

[package.dependencies]
certifi = ">=2017.4.17"
charset-normalizer = ">=2,<3"
idna = ">=2.5,<4"
urllib3 = ">=1.21.1,<1.27"

[package.extras]
socks = ["PySocks (>=1.5.6,!=1.5.7)"]
use_chardet_on_py3 = ["chardet (>=3.0.2,<6)"]

[[package]]
name = "rjsmin"
version = "1.2.0"
description = "Javascript Minifier"
category = "main"
optional = false
python-versions = "*"

[[package]]
name = "setuptools"
version = "62.1.0"
description = "Easily download, build, install, upgrade, and uninstall Python packages"
category = "dev"
optional = false
python-versions = ">=3.7"

[package.extras]
docs = ["sphinx", "jaraco.packaging (>=9)", "rst.linker (>=1.9)", "jaraco.tidelift (>=1.4)", "pygments-github-lexers (==0.0.5)", "sphinx-favicon", "sphinx-inline-tabs", "sphinxcontrib-towncrier", "furo"]
testing = ["pytest (>=6)", "pytest-checkdocs (>=2.4)", "pytest-flake8", "pytest-enabler (>=1.0.1)", "pytest-perf", "mock", "flake8-2020", "virtualenv (>=13.0.0)", "wheel", "pip (>=19.1)", "jaraco.envs (>=2.2)", "pytest-xdist", "jaraco.path (>=3.2.0)", "build", "filelock (>=3.4.0)", "pip-run (>=8.8)", "ini2toml[lite] (>=0.9)", "tomli-w (>=1.0.0)", "pytest-black (>=0.3.7)", "pytest-cov", "pytest-mypy (>=0.9.1)"]
testing-integration = ["pytest", "pytest-xdist", "pytest-enabler", "virtualenv (>=13.0.0)", "tomli", "wheel", "jaraco.path (>=3.2.0)", "jaraco.envs (>=2.2)", "build", "filelock (>=3.4.0)"]

[[package]]
name = "six"
version = "1.16.0"
description = "Python 2 and 3 compatibility utilities"
category = "main"
optional = false
python-versions = ">=2.7, !=3.0.*, !=3.1.*, !=3.2.*"

[[package]]
name = "snowballstemmer"
version = "2.2.0"
description = "This package provides 29 stemmers for 28 languages generated from Snowball algorithms."
category = "dev"
optional = false
python-versions = "*"

[[package]]
name = "soupsieve"
version = "2.3.2.post1"
description = "A modern CSS selector implementation for Beautiful Soup."
category = "dev"
optional = false
python-versions = ">=3.6"

[[package]]
name = "sphinx"
version = "5.1.1"
description = "Python documentation generator"
category = "dev"
optional = false
python-versions = ">=3.6"

[package.dependencies]
alabaster = ">=0.7,<0.8"
babel = ">=1.3"
colorama = {version = ">=0.3.5", markers = "sys_platform == \"win32\""}
docutils = ">=0.14,<0.20"
imagesize = "*"
importlib-metadata = {version = ">=4.4", markers = "python_version < \"3.10\""}
Jinja2 = ">=2.3"
packaging = "*"
Pygments = ">=2.0"
requests = ">=2.5.0"
snowballstemmer = ">=1.1"
sphinxcontrib-applehelp = "*"
sphinxcontrib-devhelp = "*"
sphinxcontrib-htmlhelp = ">=2.0.0"
sphinxcontrib-jsmath = "*"
sphinxcontrib-qthelp = "*"
sphinxcontrib-serializinghtml = ">=1.1.5"

[package.extras]
docs = ["sphinxcontrib-websupport"]
lint = ["docutils-stubs", "flake8 (>=3.5.0)", "flake8-bugbear", "flake8-comprehensions", "isort", "mypy (>=0.971)", "sphinx-lint", "types-requests", "types-typed-ast"]
test = ["cython", "html5lib", "pytest (>=4.6)", "typed-ast"]

[[package]]
name = "sphinx-github-changelog"
version = "1.2.0"
description = "Build a sphinx changelog from GitHub Releases"
category = "dev"
optional = false
python-versions = ">=3.7,<4.0"

[package.dependencies]
docutils = "*"
requests = "*"
Sphinx = "*"

[[package]]
name = "sphinx-intl"
version = "2.0.1"
description = "Sphinx utility that make it easy to translate and to apply translation."
category = "dev"
optional = false
python-versions = ">=3.5"

[package.dependencies]
babel = "*"
click = "*"
setuptools = "*"
sphinx = "*"

[package.extras]
test = ["mock", "pytest"]
transifex = ["transifex_client (>=0.11)"]

[[package]]
name = "sphinx-rtd-theme"
version = "1.0.0"
description = "Read the Docs theme for Sphinx"
category = "dev"
optional = false
python-versions = ">=2.7,!=3.0.*,!=3.1.*,!=3.2.*,!=3.3.*"

[package.dependencies]
docutils = "<0.18"
sphinx = ">=1.6"

[package.extras]
dev = ["bump2version", "sphinxcontrib-httpdomain", "transifex-client"]

[[package]]
name = "sphinxcontrib-applehelp"
version = "1.0.2"
description = "sphinxcontrib-applehelp is a sphinx extension which outputs Apple help books"
category = "dev"
optional = false
python-versions = ">=3.5"

[package.extras]
lint = ["docutils-stubs", "flake8", "mypy"]
test = ["pytest"]

[[package]]
name = "sphinxcontrib-devhelp"
version = "1.0.2"
description = "sphinxcontrib-devhelp is a sphinx extension which outputs Devhelp document."
category = "dev"
optional = false
python-versions = ">=3.5"

[package.extras]
lint = ["docutils-stubs", "flake8", "mypy"]
test = ["pytest"]

[[package]]
name = "sphinxcontrib-htmlhelp"
version = "2.0.0"
description = "sphinxcontrib-htmlhelp is a sphinx extension which renders HTML help files"
category = "dev"
optional = false
python-versions = ">=3.6"

[package.extras]
lint = ["docutils-stubs", "flake8", "mypy"]
test = ["html5lib", "pytest"]

[[package]]
name = "sphinxcontrib-jsmath"
version = "1.0.1"
description = "A sphinx extension which renders display math in HTML via JavaScript"
category = "dev"
optional = false
python-versions = ">=3.5"

[package.extras]
test = ["flake8", "mypy", "pytest"]

[[package]]
name = "sphinxcontrib-qthelp"
version = "1.0.3"
description = "sphinxcontrib-qthelp is a sphinx extension which outputs QtHelp document."
category = "dev"
optional = false
python-versions = ">=3.5"

[package.extras]
lint = ["docutils-stubs", "flake8", "mypy"]
test = ["pytest"]

[[package]]
name = "sphinxcontrib-serializinghtml"
version = "1.1.5"
description = "sphinxcontrib-serializinghtml is a sphinx extension which outputs \"serialized\" HTML files (json and pickle)."
category = "dev"
optional = false
python-versions = ">=3.5"

[package.extras]
lint = ["docutils-stubs", "flake8", "mypy"]
test = ["pytest"]

[[package]]
name = "sqlparse"
version = "0.4.2"
description = "A non-validating SQL parser."
category = "main"
optional = false
python-versions = ">=3.5"

[[package]]
name = "toml"
version = "0.10.2"
description = "Python Library for Tom's Obvious, Minimal Language"
category = "dev"
optional = false
python-versions = ">=2.6, !=3.0.*, !=3.1.*, !=3.2.*"

[[package]]
name = "tomli"
version = "2.0.1"
description = "A lil' TOML parser"
category = "dev"
optional = false
python-versions = ">=3.7"

[[package]]
name = "tomlkit"
version = "0.11.4"
description = "Style preserving TOML library"
category = "dev"
optional = false
python-versions = ">=3.6,<4.0"

[[package]]
name = "typing-extensions"
version = "4.3.0"
description = "Backported and Experimental Type Hints for Python 3.7+"
category = "dev"
optional = false
python-versions = ">=3.7"

[[package]]
name = "tzdata"
version = "2022.2"
description = "Provider of IANA time zone data"
category = "main"
optional = false
python-versions = ">=2"

[[package]]
name = "uritemplate"
version = "4.1.1"
description = "Implementation of RFC 6570 URI Templates"
category = "main"
optional = false
python-versions = ">=3.6"

[[package]]
name = "urllib3"
version = "1.26.11"
description = "HTTP library with thread-safe connection pooling, file post, and more."
category = "main"
optional = false
python-versions = ">=2.7, !=3.0.*, !=3.1.*, !=3.2.*, !=3.3.*, !=3.4.*, !=3.5.*, <4"

[package.extras]
brotli = ["brotli (>=1.0.9)", "brotlicffi (>=0.8.0)", "brotlipy (>=0.6.0)"]
secure = ["certifi", "cryptography (>=1.3.4)", "idna (>=2.0.0)", "ipaddress", "pyOpenSSL (>=0.14)"]
socks = ["PySocks (>=1.5.6,!=1.5.7,<2.0)"]

[[package]]
name = "virtualenv"
version = "20.16.3"
description = "Virtual Python Environment builder"
category = "dev"
optional = false
python-versions = ">=3.6"

[package.dependencies]
distlib = ">=0.3.5,<1"
filelock = ">=3.4.1,<4"
platformdirs = ">=2.4,<3"

[package.extras]
docs = ["proselint (>=0.13)", "sphinx (>=5.1.1)", "sphinx-argparse (>=0.3.1)", "sphinx-rtd-theme (>=1)", "towncrier (>=21.9)"]
testing = ["coverage (>=6.2)", "coverage-enable-subprocess (>=1)", "flaky (>=3.7)", "packaging (>=21.3)", "pytest (>=7.0.1)", "pytest-env (>=0.6.2)", "pytest-freezegun (>=0.4.2)", "pytest-mock (>=3.6.1)", "pytest-randomly (>=3.10.3)", "pytest-timeout (>=2.1)"]

[[package]]
name = "waitress"
version = "2.1.2"
description = "Waitress WSGI server"
category = "dev"
optional = false
python-versions = ">=3.7.0"

[package.extras]
docs = ["Sphinx (>=1.8.1)", "docutils", "pylons-sphinx-themes (>=1.0.9)"]
testing = ["coverage (>=5.0)", "pytest", "pytest-cover"]

[[package]]
name = "webencodings"
version = "0.5.1"
description = "Character encoding aliases for legacy web content"
category = "main"
optional = false
python-versions = "*"

[[package]]
name = "webob"
version = "1.8.7"
description = "WSGI request and response object"
category = "dev"
optional = false
python-versions = ">=2.7,!=3.0.*,!=3.1.*,!=3.2.*"

[package.extras]
docs = ["Sphinx (>=1.7.5)", "pylons-sphinx-themes"]
testing = ["coverage", "pytest (>=3.1.0)", "pytest-cov", "pytest-xdist"]

[[package]]
name = "webtest"
version = "3.0.0"
description = "Helper to test WSGI applications"
category = "dev"
optional = false
python-versions = ">=3.6, <4"

[package.dependencies]
beautifulsoup4 = "*"
waitress = ">=0.8.5"
WebOb = ">=1.2"

[package.extras]
docs = ["Sphinx (>=1.8.1)", "docutils", "pylons-sphinx-themes (>=1.0.8)"]
tests = ["coverage", "pastedeploy", "pyquery", "pytest", "pytest-cov", "wsgiproxy2"]

[[package]]
name = "wrapt"
version = "1.14.1"
description = "Module for decorators, wrappers and monkey patching."
category = "main"
optional = false
python-versions = "!=3.0.*,!=3.1.*,!=3.2.*,!=3.3.*,!=3.4.*,>=2.7"

[[package]]
name = "zipp"
version = "3.8.1"
description = "Backport of pathlib-compatible object wrapper for zip files"
category = "main"
optional = false
python-versions = ">=3.7"

[package.extras]
docs = ["jaraco.packaging (>=9)", "jaraco.tidelift (>=1.4)", "rst.linker (>=1.9)", "sphinx"]
testing = ["func-timeout", "jaraco.itertools", "pytest (>=6)", "pytest-black (>=0.3.7)", "pytest-checkdocs (>=2.4)", "pytest-cov", "pytest-enabler (>=1.3)", "pytest-flake8", "pytest-mypy (>=0.9.1)"]

[extras]
mysql = ["mysqlclient"]
pgsql = ["psycopg2"]
redis = ["django-redis"]

[metadata]
lock-version = "1.1"
python-versions = "^3.8"
<<<<<<< HEAD
content-hash = "604732c5db8c36c78ed4c2fc644b8a254d6e75bea0f1bcc421625e3a1c90a09e"
=======
content-hash = "a082de3ef9a27fa1e97a25755c24d798fab5ae9f71b00f459819f617877a114f"
>>>>>>> 4b30f584

[metadata.files]
alabaster = [
    {file = "alabaster-0.7.12-py2.py3-none-any.whl", hash = "sha256:446438bdcca0e05bd45ea2de1668c1d9b032e1a9154c2c259092d77031ddd359"},
    {file = "alabaster-0.7.12.tar.gz", hash = "sha256:a661d72d58e6ea8a57f7a86e37d86716863ee5e92788398526d58b26a4e4dc02"},
]
asgiref = [
    {file = "asgiref-3.5.2-py3-none-any.whl", hash = "sha256:1d2880b792ae8757289136f1db2b7b99100ce959b2aa57fd69dab783d05afac4"},
    {file = "asgiref-3.5.2.tar.gz", hash = "sha256:4a29362a6acebe09bf1d6640db38c1dc3d9217c68e6f9f6204d72667fc19a424"},
]
astroid = [
    {file = "astroid-2.12.5-py3-none-any.whl", hash = "sha256:d612609242996c4365aeb0345e61edba34363eaaba55f1c0addf6a98f073bef6"},
    {file = "astroid-2.12.5.tar.gz", hash = "sha256:396c88d0a58d7f8daadf730b2ce90838bf338c6752558db719ec6f99c18ec20e"},
]
async-timeout = [
    {file = "async-timeout-4.0.2.tar.gz", hash = "sha256:2163e1640ddb52b7a8c80d0a67a08587e5d245cc9c553a74a847056bc2976b15"},
    {file = "async_timeout-4.0.2-py3-none-any.whl", hash = "sha256:8ca1e4fcf50d07413d66d1a5e416e42cfdf5851c981d679a09851a6853383b3c"},
]
atomicwrites = [
    {file = "atomicwrites-1.4.1.tar.gz", hash = "sha256:81b2c9071a49367a7f770170e5eec8cb66567cfbbc8c73d20ce5ca4a8d71cf11"},
]
attrs = [
    {file = "attrs-22.1.0-py2.py3-none-any.whl", hash = "sha256:86efa402f67bf2df34f51a335487cf46b1ec130d02b8d39fd248abfd30da551c"},
    {file = "attrs-22.1.0.tar.gz", hash = "sha256:29adc2665447e5191d0e7c568fde78b21f9672d344281d0c6e1ab085429b22b6"},
]
autoflake = [
    {file = "autoflake-1.5.1-py2.py3-none-any.whl", hash = "sha256:275e05e3caa8307269ad4d46f2e058b76a5c41ca7d1a7f57158d64e9df3ffdd6"},
    {file = "autoflake-1.5.1.tar.gz", hash = "sha256:8272efbecf7c6d5e2b00fa3b2998478a3ad92d7c914a49a527d733dae7f800c5"},
]
babel = [
    {file = "Babel-2.10.3-py3-none-any.whl", hash = "sha256:ff56f4892c1c4bf0d814575ea23471c230d544203c7748e8c68f0089478d48eb"},
    {file = "Babel-2.10.3.tar.gz", hash = "sha256:7614553711ee97490f732126dc077f8d0ae084ebc6a96e23db1482afabdb2c51"},
]
"backports.zoneinfo" = [
    {file = "backports.zoneinfo-0.2.1-cp36-cp36m-macosx_10_14_x86_64.whl", hash = "sha256:da6013fd84a690242c310d77ddb8441a559e9cb3d3d59ebac9aca1a57b2e18bc"},
    {file = "backports.zoneinfo-0.2.1-cp36-cp36m-manylinux1_i686.whl", hash = "sha256:89a48c0d158a3cc3f654da4c2de1ceba85263fafb861b98b59040a5086259722"},
    {file = "backports.zoneinfo-0.2.1-cp36-cp36m-manylinux1_x86_64.whl", hash = "sha256:1c5742112073a563c81f786e77514969acb58649bcdf6cdf0b4ed31a348d4546"},
    {file = "backports.zoneinfo-0.2.1-cp36-cp36m-win32.whl", hash = "sha256:e8236383a20872c0cdf5a62b554b27538db7fa1bbec52429d8d106effbaeca08"},
    {file = "backports.zoneinfo-0.2.1-cp36-cp36m-win_amd64.whl", hash = "sha256:8439c030a11780786a2002261569bdf362264f605dfa4d65090b64b05c9f79a7"},
    {file = "backports.zoneinfo-0.2.1-cp37-cp37m-macosx_10_14_x86_64.whl", hash = "sha256:f04e857b59d9d1ccc39ce2da1021d196e47234873820cbeaad210724b1ee28ac"},
    {file = "backports.zoneinfo-0.2.1-cp37-cp37m-manylinux1_i686.whl", hash = "sha256:17746bd546106fa389c51dbea67c8b7c8f0d14b5526a579ca6ccf5ed72c526cf"},
    {file = "backports.zoneinfo-0.2.1-cp37-cp37m-manylinux1_x86_64.whl", hash = "sha256:5c144945a7752ca544b4b78c8c41544cdfaf9786f25fe5ffb10e838e19a27570"},
    {file = "backports.zoneinfo-0.2.1-cp37-cp37m-win32.whl", hash = "sha256:e55b384612d93be96506932a786bbcde5a2db7a9e6a4bb4bffe8b733f5b9036b"},
    {file = "backports.zoneinfo-0.2.1-cp37-cp37m-win_amd64.whl", hash = "sha256:a76b38c52400b762e48131494ba26be363491ac4f9a04c1b7e92483d169f6582"},
    {file = "backports.zoneinfo-0.2.1-cp38-cp38-macosx_10_14_x86_64.whl", hash = "sha256:8961c0f32cd0336fb8e8ead11a1f8cd99ec07145ec2931122faaac1c8f7fd987"},
    {file = "backports.zoneinfo-0.2.1-cp38-cp38-manylinux1_i686.whl", hash = "sha256:e81b76cace8eda1fca50e345242ba977f9be6ae3945af8d46326d776b4cf78d1"},
    {file = "backports.zoneinfo-0.2.1-cp38-cp38-manylinux1_x86_64.whl", hash = "sha256:7b0a64cda4145548fed9efc10322770f929b944ce5cee6c0dfe0c87bf4c0c8c9"},
    {file = "backports.zoneinfo-0.2.1-cp38-cp38-win32.whl", hash = "sha256:1b13e654a55cd45672cb54ed12148cd33628f672548f373963b0bff67b217328"},
    {file = "backports.zoneinfo-0.2.1-cp38-cp38-win_amd64.whl", hash = "sha256:4a0f800587060bf8880f954dbef70de6c11bbe59c673c3d818921f042f9954a6"},
    {file = "backports.zoneinfo-0.2.1.tar.gz", hash = "sha256:fadbfe37f74051d024037f223b8e001611eac868b5c5b06144ef4d8b799862f2"},
]
beautifulsoup4 = [
    {file = "beautifulsoup4-4.11.1-py3-none-any.whl", hash = "sha256:58d5c3d29f5a36ffeb94f02f0d786cd53014cf9b3b3951d42e0080d8a9498d30"},
    {file = "beautifulsoup4-4.11.1.tar.gz", hash = "sha256:ad9aa55b65ef2808eb405f46cf74df7fcb7044d5cbc26487f96eb2ef2e436693"},
]
black = [
    {file = "black-22.6.0-cp310-cp310-macosx_10_9_universal2.whl", hash = "sha256:f586c26118bc6e714ec58c09df0157fe2d9ee195c764f630eb0d8e7ccce72e69"},
    {file = "black-22.6.0-cp310-cp310-macosx_10_9_x86_64.whl", hash = "sha256:b270a168d69edb8b7ed32c193ef10fd27844e5c60852039599f9184460ce0807"},
    {file = "black-22.6.0-cp310-cp310-macosx_11_0_arm64.whl", hash = "sha256:6797f58943fceb1c461fb572edbe828d811e719c24e03375fd25170ada53825e"},
    {file = "black-22.6.0-cp310-cp310-manylinux_2_17_x86_64.manylinux2014_x86_64.whl", hash = "sha256:c85928b9d5f83b23cee7d0efcb310172412fbf7cb9d9ce963bd67fd141781def"},
    {file = "black-22.6.0-cp310-cp310-win_amd64.whl", hash = "sha256:f6fe02afde060bbeef044af7996f335fbe90b039ccf3f5eb8f16df8b20f77666"},
    {file = "black-22.6.0-cp36-cp36m-macosx_10_9_x86_64.whl", hash = "sha256:cfaf3895a9634e882bf9d2363fed5af8888802d670f58b279b0bece00e9a872d"},
    {file = "black-22.6.0-cp36-cp36m-manylinux_2_17_x86_64.manylinux2014_x86_64.whl", hash = "sha256:94783f636bca89f11eb5d50437e8e17fbc6a929a628d82304c80fa9cd945f256"},
    {file = "black-22.6.0-cp36-cp36m-win_amd64.whl", hash = "sha256:2ea29072e954a4d55a2ff58971b83365eba5d3d357352a07a7a4df0d95f51c78"},
    {file = "black-22.6.0-cp37-cp37m-macosx_10_9_x86_64.whl", hash = "sha256:e439798f819d49ba1c0bd9664427a05aab79bfba777a6db94fd4e56fae0cb849"},
    {file = "black-22.6.0-cp37-cp37m-manylinux_2_17_x86_64.manylinux2014_x86_64.whl", hash = "sha256:187d96c5e713f441a5829e77120c269b6514418f4513a390b0499b0987f2ff1c"},
    {file = "black-22.6.0-cp37-cp37m-win_amd64.whl", hash = "sha256:074458dc2f6e0d3dab7928d4417bb6957bb834434516f21514138437accdbe90"},
    {file = "black-22.6.0-cp38-cp38-macosx_10_9_universal2.whl", hash = "sha256:a218d7e5856f91d20f04e931b6f16d15356db1c846ee55f01bac297a705ca24f"},
    {file = "black-22.6.0-cp38-cp38-macosx_10_9_x86_64.whl", hash = "sha256:568ac3c465b1c8b34b61cd7a4e349e93f91abf0f9371eda1cf87194663ab684e"},
    {file = "black-22.6.0-cp38-cp38-macosx_11_0_arm64.whl", hash = "sha256:6c1734ab264b8f7929cef8ae5f900b85d579e6cbfde09d7387da8f04771b51c6"},
    {file = "black-22.6.0-cp38-cp38-manylinux_2_17_x86_64.manylinux2014_x86_64.whl", hash = "sha256:c9a3ac16efe9ec7d7381ddebcc022119794872abce99475345c5a61aa18c45ad"},
    {file = "black-22.6.0-cp38-cp38-win_amd64.whl", hash = "sha256:b9fd45787ba8aa3f5e0a0a98920c1012c884622c6c920dbe98dbd05bc7c70fbf"},
    {file = "black-22.6.0-cp39-cp39-macosx_10_9_universal2.whl", hash = "sha256:7ba9be198ecca5031cd78745780d65a3f75a34b2ff9be5837045dce55db83d1c"},
    {file = "black-22.6.0-cp39-cp39-macosx_10_9_x86_64.whl", hash = "sha256:a3db5b6409b96d9bd543323b23ef32a1a2b06416d525d27e0f67e74f1446c8f2"},
    {file = "black-22.6.0-cp39-cp39-macosx_11_0_arm64.whl", hash = "sha256:560558527e52ce8afba936fcce93a7411ab40c7d5fe8c2463e279e843c0328ee"},
    {file = "black-22.6.0-cp39-cp39-manylinux_2_17_x86_64.manylinux2014_x86_64.whl", hash = "sha256:b154e6bbde1e79ea3260c4b40c0b7b3109ffcdf7bc4ebf8859169a6af72cd70b"},
    {file = "black-22.6.0-cp39-cp39-win_amd64.whl", hash = "sha256:4af5bc0e1f96be5ae9bd7aaec219c901a94d6caa2484c21983d043371c733fc4"},
    {file = "black-22.6.0-py3-none-any.whl", hash = "sha256:ac609cf8ef5e7115ddd07d85d988d074ed00e10fbc3445aee393e70164a2219c"},
    {file = "black-22.6.0.tar.gz", hash = "sha256:6c6d39e28aed379aec40da1c65434c77d75e65bb59a1e1c283de545fb4e7c6c9"},
]
bleach = [
    {file = "bleach-5.0.1-py3-none-any.whl", hash = "sha256:085f7f33c15bd408dd9b17a4ad77c577db66d76203e5984b1bd59baeee948b2a"},
    {file = "bleach-5.0.1.tar.gz", hash = "sha256:0d03255c47eb9bd2f26aa9bb7f2107732e7e8fe195ca2f64709fcf3b0a4a085c"},
]
certifi = [
    {file = "certifi-2022.6.15-py3-none-any.whl", hash = "sha256:fe86415d55e84719d75f8b69414f6438ac3547d2078ab91b67e779ef69378412"},
    {file = "certifi-2022.6.15.tar.gz", hash = "sha256:84c85a9078b11105f04f3036a9482ae10e4621616db313fe045dd24743a0820d"},
]
cffi = [
    {file = "cffi-1.15.1-cp27-cp27m-macosx_10_9_x86_64.whl", hash = "sha256:a66d3508133af6e8548451b25058d5812812ec3798c886bf38ed24a98216fab2"},
    {file = "cffi-1.15.1-cp27-cp27m-manylinux1_i686.whl", hash = "sha256:470c103ae716238bbe698d67ad020e1db9d9dba34fa5a899b5e21577e6d52ed2"},
    {file = "cffi-1.15.1-cp27-cp27m-manylinux1_x86_64.whl", hash = "sha256:9ad5db27f9cabae298d151c85cf2bad1d359a1b9c686a275df03385758e2f914"},
    {file = "cffi-1.15.1-cp27-cp27m-win32.whl", hash = "sha256:b3bbeb01c2b273cca1e1e0c5df57f12dce9a4dd331b4fa1635b8bec26350bde3"},
    {file = "cffi-1.15.1-cp27-cp27m-win_amd64.whl", hash = "sha256:e00b098126fd45523dd056d2efba6c5a63b71ffe9f2bbe1a4fe1716e1d0c331e"},
    {file = "cffi-1.15.1-cp27-cp27mu-manylinux1_i686.whl", hash = "sha256:d61f4695e6c866a23a21acab0509af1cdfd2c013cf256bbf5b6b5e2695827162"},
    {file = "cffi-1.15.1-cp27-cp27mu-manylinux1_x86_64.whl", hash = "sha256:ed9cb427ba5504c1dc15ede7d516b84757c3e3d7868ccc85121d9310d27eed0b"},
    {file = "cffi-1.15.1-cp310-cp310-macosx_10_9_x86_64.whl", hash = "sha256:39d39875251ca8f612b6f33e6b1195af86d1b3e60086068be9cc053aa4376e21"},
    {file = "cffi-1.15.1-cp310-cp310-macosx_11_0_arm64.whl", hash = "sha256:285d29981935eb726a4399badae8f0ffdff4f5050eaa6d0cfc3f64b857b77185"},
    {file = "cffi-1.15.1-cp310-cp310-manylinux_2_12_i686.manylinux2010_i686.manylinux_2_17_i686.manylinux2014_i686.whl", hash = "sha256:3eb6971dcff08619f8d91607cfc726518b6fa2a9eba42856be181c6d0d9515fd"},
    {file = "cffi-1.15.1-cp310-cp310-manylinux_2_17_aarch64.manylinux2014_aarch64.whl", hash = "sha256:21157295583fe8943475029ed5abdcf71eb3911894724e360acff1d61c1d54bc"},
    {file = "cffi-1.15.1-cp310-cp310-manylinux_2_17_ppc64le.manylinux2014_ppc64le.whl", hash = "sha256:5635bd9cb9731e6d4a1132a498dd34f764034a8ce60cef4f5319c0541159392f"},
    {file = "cffi-1.15.1-cp310-cp310-manylinux_2_17_s390x.manylinux2014_s390x.whl", hash = "sha256:2012c72d854c2d03e45d06ae57f40d78e5770d252f195b93f581acf3ba44496e"},
    {file = "cffi-1.15.1-cp310-cp310-manylinux_2_17_x86_64.manylinux2014_x86_64.whl", hash = "sha256:dd86c085fae2efd48ac91dd7ccffcfc0571387fe1193d33b6394db7ef31fe2a4"},
    {file = "cffi-1.15.1-cp310-cp310-musllinux_1_1_i686.whl", hash = "sha256:fa6693661a4c91757f4412306191b6dc88c1703f780c8234035eac011922bc01"},
    {file = "cffi-1.15.1-cp310-cp310-musllinux_1_1_x86_64.whl", hash = "sha256:59c0b02d0a6c384d453fece7566d1c7e6b7bae4fc5874ef2ef46d56776d61c9e"},
    {file = "cffi-1.15.1-cp310-cp310-win32.whl", hash = "sha256:cba9d6b9a7d64d4bd46167096fc9d2f835e25d7e4c121fb2ddfc6528fb0413b2"},
    {file = "cffi-1.15.1-cp310-cp310-win_amd64.whl", hash = "sha256:ce4bcc037df4fc5e3d184794f27bdaab018943698f4ca31630bc7f84a7b69c6d"},
    {file = "cffi-1.15.1-cp311-cp311-macosx_10_9_x86_64.whl", hash = "sha256:3d08afd128ddaa624a48cf2b859afef385b720bb4b43df214f85616922e6a5ac"},
    {file = "cffi-1.15.1-cp311-cp311-macosx_11_0_arm64.whl", hash = "sha256:3799aecf2e17cf585d977b780ce79ff0dc9b78d799fc694221ce814c2c19db83"},
    {file = "cffi-1.15.1-cp311-cp311-manylinux_2_12_i686.manylinux2010_i686.manylinux_2_17_i686.manylinux2014_i686.whl", hash = "sha256:a591fe9e525846e4d154205572a029f653ada1a78b93697f3b5a8f1f2bc055b9"},
    {file = "cffi-1.15.1-cp311-cp311-manylinux_2_17_aarch64.manylinux2014_aarch64.whl", hash = "sha256:3548db281cd7d2561c9ad9984681c95f7b0e38881201e157833a2342c30d5e8c"},
    {file = "cffi-1.15.1-cp311-cp311-manylinux_2_17_ppc64le.manylinux2014_ppc64le.whl", hash = "sha256:91fc98adde3d7881af9b59ed0294046f3806221863722ba7d8d120c575314325"},
    {file = "cffi-1.15.1-cp311-cp311-manylinux_2_17_x86_64.manylinux2014_x86_64.whl", hash = "sha256:94411f22c3985acaec6f83c6df553f2dbe17b698cc7f8ae751ff2237d96b9e3c"},
    {file = "cffi-1.15.1-cp311-cp311-musllinux_1_1_i686.whl", hash = "sha256:03425bdae262c76aad70202debd780501fabeaca237cdfddc008987c0e0f59ef"},
    {file = "cffi-1.15.1-cp311-cp311-musllinux_1_1_x86_64.whl", hash = "sha256:cc4d65aeeaa04136a12677d3dd0b1c0c94dc43abac5860ab33cceb42b801c1e8"},
    {file = "cffi-1.15.1-cp311-cp311-win32.whl", hash = "sha256:a0f100c8912c114ff53e1202d0078b425bee3649ae34d7b070e9697f93c5d52d"},
    {file = "cffi-1.15.1-cp311-cp311-win_amd64.whl", hash = "sha256:04ed324bda3cda42b9b695d51bb7d54b680b9719cfab04227cdd1e04e5de3104"},
    {file = "cffi-1.15.1-cp36-cp36m-macosx_10_9_x86_64.whl", hash = "sha256:50a74364d85fd319352182ef59c5c790484a336f6db772c1a9231f1c3ed0cbd7"},
    {file = "cffi-1.15.1-cp36-cp36m-manylinux_2_17_aarch64.manylinux2014_aarch64.whl", hash = "sha256:e263d77ee3dd201c3a142934a086a4450861778baaeeb45db4591ef65550b0a6"},
    {file = "cffi-1.15.1-cp36-cp36m-manylinux_2_17_ppc64le.manylinux2014_ppc64le.whl", hash = "sha256:cec7d9412a9102bdc577382c3929b337320c4c4c4849f2c5cdd14d7368c5562d"},
    {file = "cffi-1.15.1-cp36-cp36m-manylinux_2_17_s390x.manylinux2014_s390x.whl", hash = "sha256:4289fc34b2f5316fbb762d75362931e351941fa95fa18789191b33fc4cf9504a"},
    {file = "cffi-1.15.1-cp36-cp36m-manylinux_2_5_i686.manylinux1_i686.whl", hash = "sha256:173379135477dc8cac4bc58f45db08ab45d228b3363adb7af79436135d028405"},
    {file = "cffi-1.15.1-cp36-cp36m-manylinux_2_5_x86_64.manylinux1_x86_64.whl", hash = "sha256:6975a3fac6bc83c4a65c9f9fcab9e47019a11d3d2cf7f3c0d03431bf145a941e"},
    {file = "cffi-1.15.1-cp36-cp36m-win32.whl", hash = "sha256:2470043b93ff09bf8fb1d46d1cb756ce6132c54826661a32d4e4d132e1977adf"},
    {file = "cffi-1.15.1-cp36-cp36m-win_amd64.whl", hash = "sha256:30d78fbc8ebf9c92c9b7823ee18eb92f2e6ef79b45ac84db507f52fbe3ec4497"},
    {file = "cffi-1.15.1-cp37-cp37m-macosx_10_9_x86_64.whl", hash = "sha256:198caafb44239b60e252492445da556afafc7d1e3ab7a1fb3f0584ef6d742375"},
    {file = "cffi-1.15.1-cp37-cp37m-manylinux_2_12_i686.manylinux2010_i686.manylinux_2_17_i686.manylinux2014_i686.whl", hash = "sha256:5ef34d190326c3b1f822a5b7a45f6c4535e2f47ed06fec77d3d799c450b2651e"},
    {file = "cffi-1.15.1-cp37-cp37m-manylinux_2_17_aarch64.manylinux2014_aarch64.whl", hash = "sha256:8102eaf27e1e448db915d08afa8b41d6c7ca7a04b7d73af6514df10a3e74bd82"},
    {file = "cffi-1.15.1-cp37-cp37m-manylinux_2_17_ppc64le.manylinux2014_ppc64le.whl", hash = "sha256:5df2768244d19ab7f60546d0c7c63ce1581f7af8b5de3eb3004b9b6fc8a9f84b"},
    {file = "cffi-1.15.1-cp37-cp37m-manylinux_2_17_s390x.manylinux2014_s390x.whl", hash = "sha256:a8c4917bd7ad33e8eb21e9a5bbba979b49d9a97acb3a803092cbc1133e20343c"},
    {file = "cffi-1.15.1-cp37-cp37m-manylinux_2_17_x86_64.manylinux2014_x86_64.whl", hash = "sha256:0e2642fe3142e4cc4af0799748233ad6da94c62a8bec3a6648bf8ee68b1c7426"},
    {file = "cffi-1.15.1-cp37-cp37m-win32.whl", hash = "sha256:e229a521186c75c8ad9490854fd8bbdd9a0c9aa3a524326b55be83b54d4e0ad9"},
    {file = "cffi-1.15.1-cp37-cp37m-win_amd64.whl", hash = "sha256:a0b71b1b8fbf2b96e41c4d990244165e2c9be83d54962a9a1d118fd8657d2045"},
    {file = "cffi-1.15.1-cp38-cp38-macosx_10_9_x86_64.whl", hash = "sha256:320dab6e7cb2eacdf0e658569d2575c4dad258c0fcc794f46215e1e39f90f2c3"},
    {file = "cffi-1.15.1-cp38-cp38-manylinux_2_12_i686.manylinux2010_i686.manylinux_2_17_i686.manylinux2014_i686.whl", hash = "sha256:1e74c6b51a9ed6589199c787bf5f9875612ca4a8a0785fb2d4a84429badaf22a"},
    {file = "cffi-1.15.1-cp38-cp38-manylinux_2_17_aarch64.manylinux2014_aarch64.whl", hash = "sha256:a5c84c68147988265e60416b57fc83425a78058853509c1b0629c180094904a5"},
    {file = "cffi-1.15.1-cp38-cp38-manylinux_2_17_ppc64le.manylinux2014_ppc64le.whl", hash = "sha256:3b926aa83d1edb5aa5b427b4053dc420ec295a08e40911296b9eb1b6170f6cca"},
    {file = "cffi-1.15.1-cp38-cp38-manylinux_2_17_s390x.manylinux2014_s390x.whl", hash = "sha256:87c450779d0914f2861b8526e035c5e6da0a3199d8f1add1a665e1cbc6fc6d02"},
    {file = "cffi-1.15.1-cp38-cp38-manylinux_2_17_x86_64.manylinux2014_x86_64.whl", hash = "sha256:4f2c9f67e9821cad2e5f480bc8d83b8742896f1242dba247911072d4fa94c192"},
    {file = "cffi-1.15.1-cp38-cp38-win32.whl", hash = "sha256:8b7ee99e510d7b66cdb6c593f21c043c248537a32e0bedf02e01e9553a172314"},
    {file = "cffi-1.15.1-cp38-cp38-win_amd64.whl", hash = "sha256:00a9ed42e88df81ffae7a8ab6d9356b371399b91dbdf0c3cb1e84c03a13aceb5"},
    {file = "cffi-1.15.1-cp39-cp39-macosx_10_9_x86_64.whl", hash = "sha256:54a2db7b78338edd780e7ef7f9f6c442500fb0d41a5a4ea24fff1c929d5af585"},
    {file = "cffi-1.15.1-cp39-cp39-macosx_11_0_arm64.whl", hash = "sha256:fcd131dd944808b5bdb38e6f5b53013c5aa4f334c5cad0c72742f6eba4b73db0"},
    {file = "cffi-1.15.1-cp39-cp39-manylinux_2_12_i686.manylinux2010_i686.manylinux_2_17_i686.manylinux2014_i686.whl", hash = "sha256:7473e861101c9e72452f9bf8acb984947aa1661a7704553a9f6e4baa5ba64415"},
    {file = "cffi-1.15.1-cp39-cp39-manylinux_2_17_aarch64.manylinux2014_aarch64.whl", hash = "sha256:6c9a799e985904922a4d207a94eae35c78ebae90e128f0c4e521ce339396be9d"},
    {file = "cffi-1.15.1-cp39-cp39-manylinux_2_17_ppc64le.manylinux2014_ppc64le.whl", hash = "sha256:3bcde07039e586f91b45c88f8583ea7cf7a0770df3a1649627bf598332cb6984"},
    {file = "cffi-1.15.1-cp39-cp39-manylinux_2_17_s390x.manylinux2014_s390x.whl", hash = "sha256:33ab79603146aace82c2427da5ca6e58f2b3f2fb5da893ceac0c42218a40be35"},
    {file = "cffi-1.15.1-cp39-cp39-manylinux_2_17_x86_64.manylinux2014_x86_64.whl", hash = "sha256:5d598b938678ebf3c67377cdd45e09d431369c3b1a5b331058c338e201f12b27"},
    {file = "cffi-1.15.1-cp39-cp39-musllinux_1_1_i686.whl", hash = "sha256:db0fbb9c62743ce59a9ff687eb5f4afbe77e5e8403d6697f7446e5f609976f76"},
    {file = "cffi-1.15.1-cp39-cp39-musllinux_1_1_x86_64.whl", hash = "sha256:98d85c6a2bef81588d9227dde12db8a7f47f639f4a17c9ae08e773aa9c697bf3"},
    {file = "cffi-1.15.1-cp39-cp39-win32.whl", hash = "sha256:40f4774f5a9d4f5e344f31a32b5096977b5d48560c5592e2f3d2c4374bd543ee"},
    {file = "cffi-1.15.1-cp39-cp39-win_amd64.whl", hash = "sha256:70df4e3b545a17496c9b3f41f5115e69a4f2e77e94e1d2a8e1070bc0c38c8a3c"},
    {file = "cffi-1.15.1.tar.gz", hash = "sha256:d400bfb9a37b1351253cb402671cea7e89bdecc294e8016a707f6d1d8ac934f9"},
]
cfgv = [
    {file = "cfgv-3.3.1-py2.py3-none-any.whl", hash = "sha256:c6a0883f3917a037485059700b9e75da2464e6c27051014ad85ba6aaa5884426"},
    {file = "cfgv-3.3.1.tar.gz", hash = "sha256:f5a830efb9ce7a445376bb66ec94c638a9787422f96264c98edc6bdeed8ab736"},
]
charset-normalizer = [
    {file = "charset-normalizer-2.1.0.tar.gz", hash = "sha256:575e708016ff3a5e3681541cb9d79312c416835686d054a23accb873b254f413"},
    {file = "charset_normalizer-2.1.0-py3-none-any.whl", hash = "sha256:5189b6f22b01957427f35b6a08d9a0bc45b46d3788ef5a92e978433c7a35f8a5"},
]
click = [
    {file = "click-8.1.3-py3-none-any.whl", hash = "sha256:bb4d8133cb15a609f44e8213d9b391b0809795062913b383c62be0ee95b1db48"},
    {file = "click-8.1.3.tar.gz", hash = "sha256:7682dc8afb30297001674575ea00d1814d808d6a36af415a82bd481d37ba7b8e"},
]
colorama = [
    {file = "colorama-0.4.5-py2.py3-none-any.whl", hash = "sha256:854bf444933e37f5824ae7bfc1e98d5bce2ebe4160d46b5edf346a89358e99da"},
    {file = "colorama-0.4.5.tar.gz", hash = "sha256:e6c6b4334fc50988a639d9b98aa429a0b57da6e17b9a44f0451f930b6967b7a4"},
]
coverage = [
    {file = "coverage-6.4.3-cp310-cp310-macosx_10_9_x86_64.whl", hash = "sha256:f50d3a822947572496ea922ee7825becd8e3ae6fbd2400cd8236b7d64b17f285"},
    {file = "coverage-6.4.3-cp310-cp310-macosx_11_0_arm64.whl", hash = "sha256:d5191d53afbe5b6059895fa7f58223d3751c42b8101fb3ce767e1a0b1a1d8f87"},
    {file = "coverage-6.4.3-cp310-cp310-manylinux_2_17_aarch64.manylinux2014_aarch64.whl", hash = "sha256:04010af3c06ce2bfeb3b1e4e05d136f88d88c25f76cd4faff5d1fd84d11581ea"},
    {file = "coverage-6.4.3-cp310-cp310-manylinux_2_5_i686.manylinux1_i686.manylinux_2_17_i686.manylinux2014_i686.whl", hash = "sha256:6630d8d943644ea62132789940ca97d05fac83f73186eaf0930ffa715fbdab6b"},
    {file = "coverage-6.4.3-cp310-cp310-manylinux_2_5_x86_64.manylinux1_x86_64.manylinux_2_17_x86_64.manylinux2014_x86_64.whl", hash = "sha256:05de0762c1caed4a162b3e305f36cf20a548ff4da0be6766ad5c870704be3660"},
    {file = "coverage-6.4.3-cp310-cp310-musllinux_1_1_aarch64.whl", hash = "sha256:0e3a41aad5919613483aad9ebd53336905cab1bd6788afd3995c2a972d89d795"},
    {file = "coverage-6.4.3-cp310-cp310-musllinux_1_1_i686.whl", hash = "sha256:a2738ba1ee544d6f294278cfb6de2dc1f9a737a780469b5366e662a218f806c3"},
    {file = "coverage-6.4.3-cp310-cp310-musllinux_1_1_x86_64.whl", hash = "sha256:a0d2df4227f645a879010461df2cea6b7e3fb5a97d7eafa210f7fb60345af9e8"},
    {file = "coverage-6.4.3-cp310-cp310-win32.whl", hash = "sha256:73a10939dc345460ca0655356a470dd3de9759919186a82383c87b6eb315faf2"},
    {file = "coverage-6.4.3-cp310-cp310-win_amd64.whl", hash = "sha256:53c8edd3b83a4ddba3d8c506f1359401e7770b30f2188f15c17a338adf5a14db"},
    {file = "coverage-6.4.3-cp37-cp37m-macosx_10_9_x86_64.whl", hash = "sha256:f1eda5cae434282712e40b42aaf590b773382afc3642786ac3ed39053973f61f"},
    {file = "coverage-6.4.3-cp37-cp37m-manylinux_2_17_aarch64.manylinux2014_aarch64.whl", hash = "sha256:59fc88bc13e30f25167e807b8cad3c41b7218ef4473a20c86fd98a7968733083"},
    {file = "coverage-6.4.3-cp37-cp37m-manylinux_2_5_i686.manylinux1_i686.manylinux_2_17_i686.manylinux2014_i686.whl", hash = "sha256:d75314b00825d70e1e34b07396e23f47ed1d4feedc0122748f9f6bd31a544840"},
    {file = "coverage-6.4.3-cp37-cp37m-manylinux_2_5_x86_64.manylinux1_x86_64.manylinux_2_17_x86_64.manylinux2014_x86_64.whl", hash = "sha256:52f8b9fcf3c5e427d51bbab1fb92b575a9a9235d516f175b24712bcd4b5be917"},
    {file = "coverage-6.4.3-cp37-cp37m-musllinux_1_1_aarch64.whl", hash = "sha256:5a559aab40c716de80c7212295d0dc96bc1b6c719371c20dd18c5187c3155518"},
    {file = "coverage-6.4.3-cp37-cp37m-musllinux_1_1_i686.whl", hash = "sha256:306788fd019bb90e9cbb83d3f3c6becad1c048dd432af24f8320cf38ac085684"},
    {file = "coverage-6.4.3-cp37-cp37m-musllinux_1_1_x86_64.whl", hash = "sha256:920a734fe3d311ca01883b4a19aa386c97b82b69fbc023458899cff0a0d621b9"},
    {file = "coverage-6.4.3-cp37-cp37m-win32.whl", hash = "sha256:ab9ef0187d6c62b09dec83a84a3b94f71f9690784c84fd762fb3cf2d2b44c914"},
    {file = "coverage-6.4.3-cp37-cp37m-win_amd64.whl", hash = "sha256:39ebd8e120cb77a06ee3d5fc26f9732670d1c397d7cd3acf02f6f62693b89b80"},
    {file = "coverage-6.4.3-cp38-cp38-macosx_10_9_x86_64.whl", hash = "sha256:bc698580216050b5f4a34d2cdd2838b429c53314f1c4835fab7338200a8396f2"},
    {file = "coverage-6.4.3-cp38-cp38-macosx_11_0_arm64.whl", hash = "sha256:877ee5478fd78e100362aed56db47ccc5f23f6e7bb035a8896855f4c3e49bc9b"},
    {file = "coverage-6.4.3-cp38-cp38-manylinux_2_17_aarch64.manylinux2014_aarch64.whl", hash = "sha256:555a498999c44f5287cc95500486cd0d4f021af9162982cbe504d4cb388f73b5"},
    {file = "coverage-6.4.3-cp38-cp38-manylinux_2_5_i686.manylinux1_i686.manylinux_2_17_i686.manylinux2014_i686.whl", hash = "sha256:eff095a5aac7011fdb51a2c82a8fae9ec5211577f4b764e1e59cfa27ceeb1b59"},
    {file = "coverage-6.4.3-cp38-cp38-manylinux_2_5_x86_64.manylinux1_x86_64.manylinux_2_17_x86_64.manylinux2014_x86_64.whl", hash = "sha256:5de1e9335e2569974e20df0ce31493d315a830d7987e71a24a2a335a8d8459d3"},
    {file = "coverage-6.4.3-cp38-cp38-musllinux_1_1_aarch64.whl", hash = "sha256:7856ea39059d75f822ff0df3a51ea6d76307c897048bdec3aad1377e4e9dca20"},
    {file = "coverage-6.4.3-cp38-cp38-musllinux_1_1_i686.whl", hash = "sha256:411fdd9f4203afd93b056c0868c8f9e5e16813e765de962f27e4e5798356a052"},
    {file = "coverage-6.4.3-cp38-cp38-musllinux_1_1_x86_64.whl", hash = "sha256:cdf7b83f04a313a21afb1f8730fe4dd09577fefc53bbdfececf78b2006f4268e"},
    {file = "coverage-6.4.3-cp38-cp38-win32.whl", hash = "sha256:ab2b1a89d2bc7647622e9eaf06128a5b5451dccf7c242deaa31420b055716481"},
    {file = "coverage-6.4.3-cp38-cp38-win_amd64.whl", hash = "sha256:0e34247274bde982bbc613894d33f9e36358179db2ed231dd101c48dd298e7b0"},
    {file = "coverage-6.4.3-cp39-cp39-macosx_10_9_x86_64.whl", hash = "sha256:b104b6b1827d6a22483c469e3983a204bcf9c6bf7544bf90362c4654ebc2edf3"},
    {file = "coverage-6.4.3-cp39-cp39-macosx_11_0_arm64.whl", hash = "sha256:adf1a0d272633b21d645dd6e02e3293429c1141c7d65a58e4cbcd592d53b8e01"},
    {file = "coverage-6.4.3-cp39-cp39-manylinux_2_17_aarch64.manylinux2014_aarch64.whl", hash = "sha256:ff9832434a9193fbd716fbe05f9276484e18d26cc4cf850853594bb322807ac3"},
    {file = "coverage-6.4.3-cp39-cp39-manylinux_2_5_i686.manylinux1_i686.manylinux_2_17_i686.manylinux2014_i686.whl", hash = "sha256:923f9084d7e1d31b5f74c92396b05b18921ed01ee5350402b561a79dce3ea48d"},
    {file = "coverage-6.4.3-cp39-cp39-manylinux_2_5_x86_64.manylinux1_x86_64.manylinux_2_17_x86_64.manylinux2014_x86_64.whl", hash = "sha256:e4d64304acf79766e650f7acb81d263a3ea6e2d0d04c5172b7189180ff2c023c"},
    {file = "coverage-6.4.3-cp39-cp39-musllinux_1_1_aarch64.whl", hash = "sha256:fc294de50941d3da66a09dca06e206297709332050973eca17040278cb0918ff"},
    {file = "coverage-6.4.3-cp39-cp39-musllinux_1_1_i686.whl", hash = "sha256:a42eaaae772f14a5194f181740a67bfd48e8806394b8c67aa4399e09d0d6b5db"},
    {file = "coverage-6.4.3-cp39-cp39-musllinux_1_1_x86_64.whl", hash = "sha256:4822327b35cb032ff16af3bec27f73985448f08e874146b5b101e0e558b613dd"},
    {file = "coverage-6.4.3-cp39-cp39-win32.whl", hash = "sha256:f217850ac0e046ede611312703423767ca032a7b952b5257efac963942c055de"},
    {file = "coverage-6.4.3-cp39-cp39-win_amd64.whl", hash = "sha256:0a84376e4fd13cebce2c0ef8c2f037929c8307fb94af1e5dbe50272a1c651b5d"},
    {file = "coverage-6.4.3-pp36.pp37.pp38-none-any.whl", hash = "sha256:068d6f2a893af838291b8809c876973d885543411ea460f3e6886ac0ee941732"},
    {file = "coverage-6.4.3.tar.gz", hash = "sha256:ec2ae1f398e5aca655b7084392d23e80efb31f7a660d2eecf569fb9f79b3fb94"},
]
coveralls = [
    {file = "coveralls-3.3.1-py2.py3-none-any.whl", hash = "sha256:f42015f31d386b351d4226389b387ae173207058832fbf5c8ec4b40e27b16026"},
    {file = "coveralls-3.3.1.tar.gz", hash = "sha256:b32a8bb5d2df585207c119d6c01567b81fba690c9c10a753bfe27a335bfc43ea"},
]
crispy-bootstrap5 = [
    {file = "crispy-bootstrap5-0.6.tar.gz", hash = "sha256:e8c50daaf266d6127c7414f5669d5f2467b640d08b045ed9dd57e351d30609ae"},
    {file = "crispy_bootstrap5-0.6-py3-none-any.whl", hash = "sha256:ca5d2afc2a5d1cf12b8d057886a81002cdf7793afcbe0ce006c2294069c1f387"},
]
cryptography = [
    {file = "cryptography-37.0.4-cp36-abi3-macosx_10_10_universal2.whl", hash = "sha256:549153378611c0cca1042f20fd9c5030d37a72f634c9326e225c9f666d472884"},
    {file = "cryptography-37.0.4-cp36-abi3-macosx_10_10_x86_64.whl", hash = "sha256:a958c52505c8adf0d3822703078580d2c0456dd1d27fabfb6f76fe63d2971cd6"},
    {file = "cryptography-37.0.4-cp36-abi3-manylinux_2_12_x86_64.manylinux2010_x86_64.whl", hash = "sha256:f721d1885ecae9078c3f6bbe8a88bc0786b6e749bf32ccec1ef2b18929a05046"},
    {file = "cryptography-37.0.4-cp36-abi3-manylinux_2_17_aarch64.manylinux2014_aarch64.manylinux_2_24_aarch64.whl", hash = "sha256:3d41b965b3380f10e4611dbae366f6dc3cefc7c9ac4e8842a806b9672ae9add5"},
    {file = "cryptography-37.0.4-cp36-abi3-manylinux_2_17_aarch64.manylinux2014_aarch64.whl", hash = "sha256:80f49023dd13ba35f7c34072fa17f604d2f19bf0989f292cedf7ab5770b87a0b"},
    {file = "cryptography-37.0.4-cp36-abi3-manylinux_2_17_x86_64.manylinux2014_x86_64.whl", hash = "sha256:f2dcb0b3b63afb6df7fd94ec6fbddac81b5492513f7b0436210d390c14d46ee8"},
    {file = "cryptography-37.0.4-cp36-abi3-manylinux_2_24_x86_64.whl", hash = "sha256:b7f8dd0d4c1f21759695c05a5ec8536c12f31611541f8904083f3dc582604280"},
    {file = "cryptography-37.0.4-cp36-abi3-musllinux_1_1_aarch64.whl", hash = "sha256:30788e070800fec9bbcf9faa71ea6d8068f5136f60029759fd8c3efec3c9dcb3"},
    {file = "cryptography-37.0.4-cp36-abi3-musllinux_1_1_x86_64.whl", hash = "sha256:190f82f3e87033821828f60787cfa42bff98404483577b591429ed99bed39d59"},
    {file = "cryptography-37.0.4-cp36-abi3-win32.whl", hash = "sha256:b62439d7cd1222f3da897e9a9fe53bbf5c104fff4d60893ad1355d4c14a24157"},
    {file = "cryptography-37.0.4-cp36-abi3-win_amd64.whl", hash = "sha256:f7a6de3e98771e183645181b3627e2563dcde3ce94a9e42a3f427d2255190327"},
    {file = "cryptography-37.0.4-pp37-pypy37_pp73-manylinux_2_17_x86_64.manylinux2014_x86_64.whl", hash = "sha256:6bc95ed67b6741b2607298f9ea4932ff157e570ef456ef7ff0ef4884a134cc4b"},
    {file = "cryptography-37.0.4-pp37-pypy37_pp73-manylinux_2_24_x86_64.whl", hash = "sha256:f8c0a6e9e1dd3eb0414ba320f85da6b0dcbd543126e30fcc546e7372a7fbf3b9"},
    {file = "cryptography-37.0.4-pp38-pypy38_pp73-macosx_10_10_x86_64.whl", hash = "sha256:e007f052ed10cc316df59bc90fbb7ff7950d7e2919c9757fd42a2b8ecf8a5f67"},
    {file = "cryptography-37.0.4-pp38-pypy38_pp73-manylinux_2_17_x86_64.manylinux2014_x86_64.whl", hash = "sha256:7bc997818309f56c0038a33b8da5c0bfbb3f1f067f315f9abd6fc07ad359398d"},
    {file = "cryptography-37.0.4-pp38-pypy38_pp73-manylinux_2_24_x86_64.whl", hash = "sha256:d204833f3c8a33bbe11eda63a54b1aad7aa7456ed769a982f21ec599ba5fa282"},
    {file = "cryptography-37.0.4-pp38-pypy38_pp73-win_amd64.whl", hash = "sha256:75976c217f10d48a8b5a8de3d70c454c249e4b91851f6838a4e48b8f41eb71aa"},
    {file = "cryptography-37.0.4-pp39-pypy39_pp73-macosx_10_10_x86_64.whl", hash = "sha256:7099a8d55cd49b737ffc99c17de504f2257e3787e02abe6d1a6d136574873441"},
    {file = "cryptography-37.0.4-pp39-pypy39_pp73-manylinux_2_17_x86_64.manylinux2014_x86_64.whl", hash = "sha256:2be53f9f5505673eeda5f2736bea736c40f051a739bfae2f92d18aed1eb54596"},
    {file = "cryptography-37.0.4-pp39-pypy39_pp73-manylinux_2_24_x86_64.whl", hash = "sha256:91ce48d35f4e3d3f1d83e29ef4a9267246e6a3be51864a5b7d2247d5086fa99a"},
    {file = "cryptography-37.0.4-pp39-pypy39_pp73-win_amd64.whl", hash = "sha256:4c590ec31550a724ef893c50f9a97a0c14e9c851c85621c5650d699a7b88f7ab"},
    {file = "cryptography-37.0.4.tar.gz", hash = "sha256:63f9c17c0e2474ccbebc9302ce2f07b55b3b3fcb211ded18a42d5764f5c10a82"},
]
deprecated = [
    {file = "Deprecated-1.2.13-py2.py3-none-any.whl", hash = "sha256:64756e3e14c8c5eea9795d93c524551432a0be75629f8f29e67ab8caf076c76d"},
    {file = "Deprecated-1.2.13.tar.gz", hash = "sha256:43ac5335da90c31c24ba028af536a91d41d53f9e6901ddb021bcc572ce44e38d"},
]
dill = [
    {file = "dill-0.3.5.1-py2.py3-none-any.whl", hash = "sha256:33501d03270bbe410c72639b350e941882a8b0fd55357580fbc873fba0c59302"},
    {file = "dill-0.3.5.1.tar.gz", hash = "sha256:d75e41f3eff1eee599d738e76ba8f4ad98ea229db8b085318aa2b3333a208c86"},
]
distlib = [
    {file = "distlib-0.3.5-py2.py3-none-any.whl", hash = "sha256:b710088c59f06338ca514800ad795a132da19fda270e3ce4affc74abf955a26c"},
    {file = "distlib-0.3.5.tar.gz", hash = "sha256:a7f75737c70be3b25e2bee06288cec4e4c221de18455b2dd037fe2a795cab2fe"},
]
django = [
    {file = "Django-4.1-py3-none-any.whl", hash = "sha256:031ccb717782f6af83a0063a1957686e87cb4581ea61b47b3e9addf60687989a"},
    {file = "Django-4.1.tar.gz", hash = "sha256:032f8a6fc7cf05ccd1214e4a2e21dfcd6a23b9d575c6573cacc8c67828dbe642"},
]
django-appconf = [
    {file = "django-appconf-1.0.5.tar.gz", hash = "sha256:be3db0be6c81fa84742000b89a81c016d70ae66a7ccb620cdef592b1f1a6aaa4"},
    {file = "django_appconf-1.0.5-py3-none-any.whl", hash = "sha256:ae9f864ee1958c815a965ed63b3fba4874eec13de10236ba063a788f9a17389d"},
]
django-compressor = [
    {file = "django_compressor-4.1-py2.py3-none-any.whl", hash = "sha256:61f313852b4c8d4ef2534cda3d2366f45ca3e399b3cbe10590e516cc6b45542d"},
    {file = "django_compressor-4.1.tar.gz", hash = "sha256:8ece621d2a98f6c6635480cb8b3701db890a99f793f95ca20cb00abc194d331d"},
]
django-coverage-plugin = [
    {file = "django_coverage_plugin-2.0.3-py3-none-any.whl", hash = "sha256:fd888f2ff41e3410a004d799b198cf8b19694d692a2d2264e8c944b9321bedc3"},
    {file = "django_coverage_plugin-2.0.3.tar.gz", hash = "sha256:e73231e3bfddb2ac836fd43cb0e6ec2ab3a97457b1d9ca2468085e506beb7935"},
]
django-crispy-forms = [
    {file = "django-crispy-forms-1.14.0.tar.gz", hash = "sha256:35887b8851a931374dd697207a8f56c57a9c5cb9dbf0b9fa54314da5666cea5b"},
    {file = "django_crispy_forms-1.14.0-py3-none-any.whl", hash = "sha256:bc4d2037f6de602d39c0bc452ac3029d1f5d65e88458872cc4dbc01c3a400604"},
]
django-csp = [
    {file = "django_csp-3.7-py2.py3-none-any.whl", hash = "sha256:01443a07723f9a479d498bd7bb63571aaa771e690f64bde515db6cdb76e8041a"},
    {file = "django_csp-3.7.tar.gz", hash = "sha256:01eda02ad3f10261c74131cdc0b5a6a62b7c7ad4fd017fbefb7a14776e0a9727"},
]
django-debug-toolbar = [
    {file = "django-debug-toolbar-3.6.0.tar.gz", hash = "sha256:95fc2fd29c56cc86678aae9f6919ececefe892f2a78c4004b193a223a8380c3d"},
    {file = "django_debug_toolbar-3.6.0-py3-none-any.whl", hash = "sha256:fe7fe3f21865218827e2162ecc06eba386dfe8cffe4f3501c49bb4359e06a0e6"},
]
django-dynamic-preferences = [
    {file = "django-dynamic-preferences-1.13.0.tar.gz", hash = "sha256:b7b13c913b5b6f6e05c880afeae1a91b147a5bc11fb95079151d9cc88b606a50"},
    {file = "django_dynamic_preferences-1.13.0-py2.py3-none-any.whl", hash = "sha256:0f13d3c05df70366dcf7199fa285c36fdd11c88c99af750b270285ad149ec6d5"},
]
django-environ = [
    {file = "django-environ-0.9.0.tar.gz", hash = "sha256:bff5381533056328c9ac02f71790bd5bf1cea81b1beeb648f28b81c9e83e0a21"},
    {file = "django_environ-0.9.0-py2.py3-none-any.whl", hash = "sha256:f21a5ef8cc603da1870bbf9a09b7e5577ab5f6da451b843dbcc721a7bca6b3d9"},
]
django-extensions = [
    {file = "django-extensions-3.2.0.tar.gz", hash = "sha256:7dc7cd1da50d83b76447a58f5d7e5c8e6cd83f21e9b7e5f97e6b644f4d4e21a6"},
    {file = "django_extensions-3.2.0-py3-none-any.whl", hash = "sha256:4c234a7236e9e41c17d9036f6dae7a3a9b212527105b8a0d24b2459b267825f0"},
]
django-filter = [
    {file = "django-filter-22.1.tar.gz", hash = "sha256:ed473b76e84f7e83b2511bb2050c3efb36d135207d0128dfe3ae4b36e3594ba5"},
    {file = "django_filter-22.1-py3-none-any.whl", hash = "sha256:ed429e34760127e3520a67f415bec4c905d4649fbe45d0d6da37e6ff5e0287eb"},
]
django-formset-js-improved = [
    {file = "django-formset-js-improved-0.5.0.2.tar.gz", hash = "sha256:251649ca389144728359b57d5845c601b3420fdafa2e4634668de614e14953ce"},
]
django-guardian = [
    {file = "django-guardian-2.4.0.tar.gz", hash = "sha256:c58a68ae76922d33e6bdc0e69af1892097838de56e93e78a8361090bcd9f89a0"},
    {file = "django_guardian-2.4.0-py3-none-any.whl", hash = "sha256:440ca61358427e575323648b25f8384739e54c38b3d655c81d75e0cd0d61b697"},
]
django-ical = [
    {file = "django-ical-1.8.3.tar.gz", hash = "sha256:0d5595c5bc954e401b59b27a9a86962557f0d3b965e9f5860244cd6bc450e8ab"},
    {file = "django_ical-1.8.3-py3-none-any.whl", hash = "sha256:d3f97d163c03ea795e0722d5031e7f3806037ac913c814b0cfee54464f06978e"},
]
django-jquery-js = [
    {file = "django-jquery-js-3.1.1.tar.gz", hash = "sha256:308e6472801f89be7c02fa3d06bea6470cfbcab8287db80c64b1093717b8eea9"},
]
django-libsass = [
    {file = "django-libsass-0.9.tar.gz", hash = "sha256:bfbbb55a8950bb40fa04dd416605f92da34ad1f303b10a41abc3232386ec27b5"},
    {file = "django_libsass-0.9-py3-none-any.whl", hash = "sha256:5234d29100889cac79e36a0f44207ec6d275adfd2da1acb6a94b55c89fe2bd97"},
]
django-polymorphic = [
    {file = "django-polymorphic-3.1.0.tar.gz", hash = "sha256:d6955b5308bf6e41dcb22ba7c96f00b51dfa497a8a5ab1e9c06c7951bf417bf8"},
    {file = "django_polymorphic-3.1.0-py3-none-any.whl", hash = "sha256:08bc4f4f4a773a19b2deced5a56deddd1ef56ebd15207bf4052e2901c25ef57e"},
]
django-recurrence = [
    {file = "django-recurrence-1.11.1.tar.gz", hash = "sha256:9c89444e651a78c587f352c5f63eda48ab2f53996347b9fcdff2d248f4fcff70"},
    {file = "django_recurrence-1.11.1-py3-none-any.whl", hash = "sha256:0c65f30872599b5813a9bab6952dada23c55894f28674490a753ada559f14bc5"},
]
django-redis = [
    {file = "django-redis-5.2.0.tar.gz", hash = "sha256:8a99e5582c79f894168f5865c52bd921213253b7fd64d16733ae4591564465de"},
    {file = "django_redis-5.2.0-py3-none-any.whl", hash = "sha256:1d037dc02b11ad7aa11f655d26dac3fb1af32630f61ef4428860a2e29ff92026"},
]
django-select2 = [
    {file = "django-select2-7.10.0.tar.gz", hash = "sha256:f3387ba43db4a137b5f17d30b3465dd328d01fb4b5d08a017ba0b76a7c7bbbbf"},
    {file = "django_select2-7.10.0-py2.py3-none-any.whl", hash = "sha256:fd78095b0eef02f990a56f887ada3d6bc3d0ffa858a73ec29498ec86988dc90d"},
]
django-statici18n = [
    {file = "django-statici18n-2.3.1.tar.gz", hash = "sha256:00079579035d5b45320830191e2c047f8643b7906307eff9833f0fa95068a603"},
    {file = "django_statici18n-2.3.1-py2.py3-none-any.whl", hash = "sha256:5f4bb3d58670def2df490babe338524927cfb2ebe2e5e20538b98d9424e83d0e"},
]
django-webpush = [
    {file = "django-webpush-0.3.4.tar.gz", hash = "sha256:28cbe7da20f1df5b61d859f61e2d11d4076de1c367aa048d654894fb8f324065"},
    {file = "django_webpush-0.3.4-py2.py3-none-any.whl", hash = "sha256:a123102dede1a959f667e075ed746ac5b7d4a8622320162eba41a507a835e1e4"},
    {file = "django_webpush-0.3.4-py3-none-any.whl", hash = "sha256:a2613784e822e2dde27086fb20b6d1a2b76e4d5dc8271607aecd45c98a3b7954"},
]
django-webtest = [
    {file = "django-webtest-1.9.10.tar.gz", hash = "sha256:c8c32041791cdae468e443097c432c67cf17cad339e1ab88b01a6c4841ee4c74"},
    {file = "django_webtest-1.9.10-py3-none-any.whl", hash = "sha256:ef075e98b38fe3836dc533c2924d3e37c6bb3483008c40567115518a0303b1af"},
]
djangorestframework = [
    {file = "djangorestframework-3.13.1-py3-none-any.whl", hash = "sha256:24c4bf58ed7e85d1fe4ba250ab2da926d263cd57d64b03e8dcef0ac683f8b1aa"},
    {file = "djangorestframework-3.13.1.tar.gz", hash = "sha256:0c33407ce23acc68eca2a6e46424b008c9c02eceb8cf18581921d0092bc1f2ee"},
]
djangorestframework-guardian = [
    {file = "djangorestframework-guardian-0.3.0.tar.gz", hash = "sha256:1883756452d9bfcc2a51fb4e039a6837a8f6697c756447aa83af085749b59330"},
    {file = "djangorestframework_guardian-0.3.0-py2.py3-none-any.whl", hash = "sha256:3bd3dd6ea58e1bceca5048faf6f8b1a93bb5dcff30ba5eb91b9a0e190a48a0c7"},
]
docopt = [
    {file = "docopt-0.6.2.tar.gz", hash = "sha256:49b3a825280bd66b3aa83585ef59c4a8c82f2c8a522dbe754a8bc8d08c85c491"},
]
docutils = [
    {file = "docutils-0.17.1-py2.py3-none-any.whl", hash = "sha256:cf316c8370a737a022b72b56874f6602acf974a37a9fba42ec2876387549fc61"},
    {file = "docutils-0.17.1.tar.gz", hash = "sha256:686577d2e4c32380bb50cbb22f575ed742d58168cee37e99117a854bcd88f125"},
]
filelock = [
    {file = "filelock-3.8.0-py3-none-any.whl", hash = "sha256:617eb4e5eedc82fc5f47b6d61e4d11cb837c56cb4544e39081099fa17ad109d4"},
    {file = "filelock-3.8.0.tar.gz", hash = "sha256:55447caa666f2198c5b6b13a26d2084d26fa5b115c00d065664b2124680c4edc"},
]
http-ece = [
    {file = "http_ece-1.1.0.tar.gz", hash = "sha256:932ebc2fa7c216954c320a188ae9c1f04d01e67bec9cdce1bfbc912813b0b4f8"},
]
icalendar = [
    {file = "icalendar-4.1.0-py2.py3-none-any.whl", hash = "sha256:129304fdbad4169acc635d08b658ca22ba449b5b22b5157c3774626bc60072db"},
    {file = "icalendar-4.1.0.tar.gz", hash = "sha256:9748b7c02efcc43e58d0615ae0976ac4f265e90dadee9b4f884de29905c1b395"},
]
identify = [
    {file = "identify-2.5.3-py2.py3-none-any.whl", hash = "sha256:25851c8c1370effb22aaa3c987b30449e9ff0cece408f810ae6ce408fdd20893"},
    {file = "identify-2.5.3.tar.gz", hash = "sha256:887e7b91a1be152b0d46bbf072130235a8117392b9f1828446079a816a05ef44"},
]
idna = [
    {file = "idna-3.3-py3-none-any.whl", hash = "sha256:84d9dd047ffa80596e0f246e2eab0b391788b0503584e8945f2368256d2735ff"},
    {file = "idna-3.3.tar.gz", hash = "sha256:9d643ff0a55b762d5cdb124b8eaa99c66322e2157b69160bc32796e824360e6d"},
]
imagesize = [
    {file = "imagesize-1.4.1-py2.py3-none-any.whl", hash = "sha256:0d8d18d08f840c19d0ee7ca1fd82490fdc3729b7ac93f49870406ddde8ef8d8b"},
    {file = "imagesize-1.4.1.tar.gz", hash = "sha256:69150444affb9cb0d5cc5a92b3676f0b2fb7cd9ae39e947a5e11a36b4497cd4a"},
]
importlib-metadata = [
    {file = "importlib_metadata-4.12.0-py3-none-any.whl", hash = "sha256:7401a975809ea1fdc658c3aa4f78cc2195a0e019c5cbc4c06122884e9ae80c23"},
    {file = "importlib_metadata-4.12.0.tar.gz", hash = "sha256:637245b8bab2b6502fcbc752cc4b7a6f6243bb02b31c5c26156ad103d3d45670"},
]
iniconfig = [
    {file = "iniconfig-1.1.1-py2.py3-none-any.whl", hash = "sha256:011e24c64b7f47f6ebd835bb12a743f2fbe9a26d4cecaa7f53bc4f35ee9da8b3"},
    {file = "iniconfig-1.1.1.tar.gz", hash = "sha256:bc3af051d7d14b2ee5ef9969666def0cd1a000e121eaea580d4a313df4b37f32"},
]
isort = [
    {file = "isort-5.10.1-py3-none-any.whl", hash = "sha256:6f62d78e2f89b4500b080fe3a81690850cd254227f27f75c3a0c491a1f351ba7"},
    {file = "isort-5.10.1.tar.gz", hash = "sha256:e8443a5e7a020e9d7f97f1d7d9cd17c88bcb3bc7e218bf9cf5095fe550be2951"},
]
jinja2 = [
    {file = "Jinja2-3.1.2-py3-none-any.whl", hash = "sha256:6088930bfe239f0e6710546ab9c19c9ef35e29792895fed6e6e31a023a182a61"},
    {file = "Jinja2-3.1.2.tar.gz", hash = "sha256:31351a702a408a9e7595a8fc6150fc3f43bb6bf7e319770cbc0db9df9437e852"},
]
lazy-object-proxy = [
    {file = "lazy-object-proxy-1.7.1.tar.gz", hash = "sha256:d609c75b986def706743cdebe5e47553f4a5a1da9c5ff66d76013ef396b5a8a4"},
    {file = "lazy_object_proxy-1.7.1-cp310-cp310-macosx_10_9_x86_64.whl", hash = "sha256:bb8c5fd1684d60a9902c60ebe276da1f2281a318ca16c1d0a96db28f62e9166b"},
    {file = "lazy_object_proxy-1.7.1-cp310-cp310-manylinux_2_17_aarch64.manylinux2014_aarch64.whl", hash = "sha256:a57d51ed2997e97f3b8e3500c984db50a554bb5db56c50b5dab1b41339b37e36"},
    {file = "lazy_object_proxy-1.7.1-cp310-cp310-manylinux_2_5_x86_64.manylinux1_x86_64.manylinux_2_17_x86_64.manylinux2014_x86_64.whl", hash = "sha256:fd45683c3caddf83abbb1249b653a266e7069a09f486daa8863fb0e7496a9fdb"},
    {file = "lazy_object_proxy-1.7.1-cp310-cp310-musllinux_1_1_aarch64.whl", hash = "sha256:8561da8b3dd22d696244d6d0d5330618c993a215070f473b699e00cf1f3f6443"},
    {file = "lazy_object_proxy-1.7.1-cp310-cp310-musllinux_1_1_x86_64.whl", hash = "sha256:fccdf7c2c5821a8cbd0a9440a456f5050492f2270bd54e94360cac663398739b"},
    {file = "lazy_object_proxy-1.7.1-cp310-cp310-win32.whl", hash = "sha256:898322f8d078f2654d275124a8dd19b079080ae977033b713f677afcfc88e2b9"},
    {file = "lazy_object_proxy-1.7.1-cp310-cp310-win_amd64.whl", hash = "sha256:85b232e791f2229a4f55840ed54706110c80c0a210d076eee093f2b2e33e1bfd"},
    {file = "lazy_object_proxy-1.7.1-cp36-cp36m-macosx_10_9_x86_64.whl", hash = "sha256:46ff647e76f106bb444b4533bb4153c7370cdf52efc62ccfc1a28bdb3cc95442"},
    {file = "lazy_object_proxy-1.7.1-cp36-cp36m-manylinux_2_17_aarch64.manylinux2014_aarch64.whl", hash = "sha256:12f3bb77efe1367b2515f8cb4790a11cffae889148ad33adad07b9b55e0ab22c"},
    {file = "lazy_object_proxy-1.7.1-cp36-cp36m-manylinux_2_5_x86_64.manylinux1_x86_64.manylinux_2_17_x86_64.manylinux2014_x86_64.whl", hash = "sha256:c19814163728941bb871240d45c4c30d33b8a2e85972c44d4e63dd7107faba44"},
    {file = "lazy_object_proxy-1.7.1-cp36-cp36m-musllinux_1_1_aarch64.whl", hash = "sha256:e40f2013d96d30217a51eeb1db28c9ac41e9d0ee915ef9d00da639c5b63f01a1"},
    {file = "lazy_object_proxy-1.7.1-cp36-cp36m-musllinux_1_1_x86_64.whl", hash = "sha256:2052837718516a94940867e16b1bb10edb069ab475c3ad84fd1e1a6dd2c0fcfc"},
    {file = "lazy_object_proxy-1.7.1-cp36-cp36m-win32.whl", hash = "sha256:6a24357267aa976abab660b1d47a34aaf07259a0c3859a34e536f1ee6e76b5bb"},
    {file = "lazy_object_proxy-1.7.1-cp36-cp36m-win_amd64.whl", hash = "sha256:6aff3fe5de0831867092e017cf67e2750c6a1c7d88d84d2481bd84a2e019ec35"},
    {file = "lazy_object_proxy-1.7.1-cp37-cp37m-macosx_10_9_x86_64.whl", hash = "sha256:6a6e94c7b02641d1311228a102607ecd576f70734dc3d5e22610111aeacba8a0"},
    {file = "lazy_object_proxy-1.7.1-cp37-cp37m-manylinux_2_17_aarch64.manylinux2014_aarch64.whl", hash = "sha256:c4ce15276a1a14549d7e81c243b887293904ad2d94ad767f42df91e75fd7b5b6"},
    {file = "lazy_object_proxy-1.7.1-cp37-cp37m-manylinux_2_5_x86_64.manylinux1_x86_64.manylinux_2_17_x86_64.manylinux2014_x86_64.whl", hash = "sha256:e368b7f7eac182a59ff1f81d5f3802161932a41dc1b1cc45c1f757dc876b5d2c"},
    {file = "lazy_object_proxy-1.7.1-cp37-cp37m-musllinux_1_1_aarch64.whl", hash = "sha256:6ecbb350991d6434e1388bee761ece3260e5228952b1f0c46ffc800eb313ff42"},
    {file = "lazy_object_proxy-1.7.1-cp37-cp37m-musllinux_1_1_x86_64.whl", hash = "sha256:553b0f0d8dbf21890dd66edd771f9b1b5f51bd912fa5f26de4449bfc5af5e029"},
    {file = "lazy_object_proxy-1.7.1-cp37-cp37m-win32.whl", hash = "sha256:c7a683c37a8a24f6428c28c561c80d5f4fd316ddcf0c7cab999b15ab3f5c5c69"},
    {file = "lazy_object_proxy-1.7.1-cp37-cp37m-win_amd64.whl", hash = "sha256:df2631f9d67259dc9620d831384ed7732a198eb434eadf69aea95ad18c587a28"},
    {file = "lazy_object_proxy-1.7.1-cp38-cp38-macosx_10_9_x86_64.whl", hash = "sha256:07fa44286cda977bd4803b656ffc1c9b7e3bc7dff7d34263446aec8f8c96f88a"},
    {file = "lazy_object_proxy-1.7.1-cp38-cp38-manylinux_2_17_aarch64.manylinux2014_aarch64.whl", hash = "sha256:4dca6244e4121c74cc20542c2ca39e5c4a5027c81d112bfb893cf0790f96f57e"},
    {file = "lazy_object_proxy-1.7.1-cp38-cp38-manylinux_2_5_x86_64.manylinux1_x86_64.manylinux_2_17_x86_64.manylinux2014_x86_64.whl", hash = "sha256:91ba172fc5b03978764d1df5144b4ba4ab13290d7bab7a50f12d8117f8630c38"},
    {file = "lazy_object_proxy-1.7.1-cp38-cp38-musllinux_1_1_aarch64.whl", hash = "sha256:043651b6cb706eee4f91854da4a089816a6606c1428fd391573ef8cb642ae4f7"},
    {file = "lazy_object_proxy-1.7.1-cp38-cp38-musllinux_1_1_x86_64.whl", hash = "sha256:b9e89b87c707dd769c4ea91f7a31538888aad05c116a59820f28d59b3ebfe25a"},
    {file = "lazy_object_proxy-1.7.1-cp38-cp38-win32.whl", hash = "sha256:9d166602b525bf54ac994cf833c385bfcc341b364e3ee71e3bf5a1336e677b55"},
    {file = "lazy_object_proxy-1.7.1-cp38-cp38-win_amd64.whl", hash = "sha256:8f3953eb575b45480db6568306893f0bd9d8dfeeebd46812aa09ca9579595148"},
    {file = "lazy_object_proxy-1.7.1-cp39-cp39-macosx_10_9_x86_64.whl", hash = "sha256:dd7ed7429dbb6c494aa9bc4e09d94b778a3579be699f9d67da7e6804c422d3de"},
    {file = "lazy_object_proxy-1.7.1-cp39-cp39-manylinux_2_17_aarch64.manylinux2014_aarch64.whl", hash = "sha256:70ed0c2b380eb6248abdef3cd425fc52f0abd92d2b07ce26359fcbc399f636ad"},
    {file = "lazy_object_proxy-1.7.1-cp39-cp39-manylinux_2_5_x86_64.manylinux1_x86_64.manylinux_2_17_x86_64.manylinux2014_x86_64.whl", hash = "sha256:7096a5e0c1115ec82641afbdd70451a144558ea5cf564a896294e346eb611be1"},
    {file = "lazy_object_proxy-1.7.1-cp39-cp39-musllinux_1_1_aarch64.whl", hash = "sha256:f769457a639403073968d118bc70110e7dce294688009f5c24ab78800ae56dc8"},
    {file = "lazy_object_proxy-1.7.1-cp39-cp39-musllinux_1_1_x86_64.whl", hash = "sha256:39b0e26725c5023757fc1ab2a89ef9d7ab23b84f9251e28f9cc114d5b59c1b09"},
    {file = "lazy_object_proxy-1.7.1-cp39-cp39-win32.whl", hash = "sha256:2130db8ed69a48a3440103d4a520b89d8a9405f1b06e2cc81640509e8bf6548f"},
    {file = "lazy_object_proxy-1.7.1-cp39-cp39-win_amd64.whl", hash = "sha256:677ea950bef409b47e51e733283544ac3d660b709cfce7b187f5ace137960d61"},
    {file = "lazy_object_proxy-1.7.1-pp37.pp38-none-any.whl", hash = "sha256:d66906d5785da8e0be7360912e99c9188b70f52c422f9fc18223347235691a84"},
]
libsass = [
    {file = "libsass-0.21.0-cp27-cp27m-macosx_10_14_x86_64.whl", hash = "sha256:06c8776417fe930714bdc930a3d7e795ae3d72be6ac883ff72a1b8f7c49e5ffb"},
    {file = "libsass-0.21.0-cp27-cp27m-win32.whl", hash = "sha256:a005f298f64624f313a3ac618ab03f844c71d84ae4f4a4aec4b68d2a4ffe75eb"},
    {file = "libsass-0.21.0-cp27-cp27m-win_amd64.whl", hash = "sha256:6b984510ed94993708c0d697b4fef2d118929bbfffc3b90037be0f5ccadf55e7"},
    {file = "libsass-0.21.0-cp27-cp27mu-manylinux_2_5_x86_64.manylinux1_x86_64.whl", hash = "sha256:1e25dd9047a9392d3c59a0b869e0404f2b325a03871ee45285ee33b3664f5613"},
    {file = "libsass-0.21.0-cp36-abi3-macosx_10_14_x86_64.whl", hash = "sha256:12f39712de38689a8b785b7db41d3ba2ea1d46f9379d81ea4595802d91fa6529"},
    {file = "libsass-0.21.0-cp36-abi3-manylinux_2_5_x86_64.manylinux1_x86_64.whl", hash = "sha256:e2b1a7d093f2e76dc694c17c0c285e846d0b0deb0e8b21dc852ba1a3a4e2f1d6"},
    {file = "libsass-0.21.0-cp36-abi3-win32.whl", hash = "sha256:abc29357ee540849faf1383e1746d40d69ed5cb6d4c346df276b258f5aa8977a"},
    {file = "libsass-0.21.0-cp36-abi3-win_amd64.whl", hash = "sha256:659ae41af8708681fa3ec73f47b9735a6725e71c3b66ff570bfce78952f2314e"},
    {file = "libsass-0.21.0-cp38-abi3-macosx_12_0_arm64.whl", hash = "sha256:c9ec490609752c1d81ff6290da33485aa7cb6d7365ac665b74464c1b7d97f7da"},
    {file = "libsass-0.21.0.tar.gz", hash = "sha256:d5ba529d9ce668be9380563279f3ffe988f27bc5b299c5a28453df2e0b0fbaf2"},
]
markdown = [
    {file = "Markdown-3.4.1-py3-none-any.whl", hash = "sha256:08fb8465cffd03d10b9dd34a5c3fea908e20391a2a90b88d66362cb05beed186"},
    {file = "Markdown-3.4.1.tar.gz", hash = "sha256:3b809086bb6efad416156e00a0da66fe47618a5d6918dd688f53f40c8e4cfeff"},
]
markupsafe = [
    {file = "MarkupSafe-2.1.1-cp310-cp310-macosx_10_9_universal2.whl", hash = "sha256:86b1f75c4e7c2ac2ccdaec2b9022845dbb81880ca318bb7a0a01fbf7813e3812"},
    {file = "MarkupSafe-2.1.1-cp310-cp310-macosx_10_9_x86_64.whl", hash = "sha256:f121a1420d4e173a5d96e47e9a0c0dcff965afdf1626d28de1460815f7c4ee7a"},
    {file = "MarkupSafe-2.1.1-cp310-cp310-manylinux_2_17_aarch64.manylinux2014_aarch64.whl", hash = "sha256:a49907dd8420c5685cfa064a1335b6754b74541bbb3706c259c02ed65b644b3e"},
    {file = "MarkupSafe-2.1.1-cp310-cp310-manylinux_2_17_x86_64.manylinux2014_x86_64.whl", hash = "sha256:10c1bfff05d95783da83491be968e8fe789263689c02724e0c691933c52994f5"},
    {file = "MarkupSafe-2.1.1-cp310-cp310-manylinux_2_5_i686.manylinux1_i686.manylinux_2_17_i686.manylinux2014_i686.whl", hash = "sha256:b7bd98b796e2b6553da7225aeb61f447f80a1ca64f41d83612e6139ca5213aa4"},
    {file = "MarkupSafe-2.1.1-cp310-cp310-musllinux_1_1_aarch64.whl", hash = "sha256:b09bf97215625a311f669476f44b8b318b075847b49316d3e28c08e41a7a573f"},
    {file = "MarkupSafe-2.1.1-cp310-cp310-musllinux_1_1_i686.whl", hash = "sha256:694deca8d702d5db21ec83983ce0bb4b26a578e71fbdbd4fdcd387daa90e4d5e"},
    {file = "MarkupSafe-2.1.1-cp310-cp310-musllinux_1_1_x86_64.whl", hash = "sha256:efc1913fd2ca4f334418481c7e595c00aad186563bbc1ec76067848c7ca0a933"},
    {file = "MarkupSafe-2.1.1-cp310-cp310-win32.whl", hash = "sha256:4a33dea2b688b3190ee12bd7cfa29d39c9ed176bda40bfa11099a3ce5d3a7ac6"},
    {file = "MarkupSafe-2.1.1-cp310-cp310-win_amd64.whl", hash = "sha256:dda30ba7e87fbbb7eab1ec9f58678558fd9a6b8b853530e176eabd064da81417"},
    {file = "MarkupSafe-2.1.1-cp37-cp37m-macosx_10_9_x86_64.whl", hash = "sha256:671cd1187ed5e62818414afe79ed29da836dde67166a9fac6d435873c44fdd02"},
    {file = "MarkupSafe-2.1.1-cp37-cp37m-manylinux_2_17_aarch64.manylinux2014_aarch64.whl", hash = "sha256:3799351e2336dc91ea70b034983ee71cf2f9533cdff7c14c90ea126bfd95d65a"},
    {file = "MarkupSafe-2.1.1-cp37-cp37m-manylinux_2_17_x86_64.manylinux2014_x86_64.whl", hash = "sha256:e72591e9ecd94d7feb70c1cbd7be7b3ebea3f548870aa91e2732960fa4d57a37"},
    {file = "MarkupSafe-2.1.1-cp37-cp37m-manylinux_2_5_i686.manylinux1_i686.manylinux_2_17_i686.manylinux2014_i686.whl", hash = "sha256:6fbf47b5d3728c6aea2abb0589b5d30459e369baa772e0f37a0320185e87c980"},
    {file = "MarkupSafe-2.1.1-cp37-cp37m-musllinux_1_1_aarch64.whl", hash = "sha256:d5ee4f386140395a2c818d149221149c54849dfcfcb9f1debfe07a8b8bd63f9a"},
    {file = "MarkupSafe-2.1.1-cp37-cp37m-musllinux_1_1_i686.whl", hash = "sha256:bcb3ed405ed3222f9904899563d6fc492ff75cce56cba05e32eff40e6acbeaa3"},
    {file = "MarkupSafe-2.1.1-cp37-cp37m-musllinux_1_1_x86_64.whl", hash = "sha256:e1c0b87e09fa55a220f058d1d49d3fb8df88fbfab58558f1198e08c1e1de842a"},
    {file = "MarkupSafe-2.1.1-cp37-cp37m-win32.whl", hash = "sha256:8dc1c72a69aa7e082593c4a203dcf94ddb74bb5c8a731e4e1eb68d031e8498ff"},
    {file = "MarkupSafe-2.1.1-cp37-cp37m-win_amd64.whl", hash = "sha256:97a68e6ada378df82bc9f16b800ab77cbf4b2fada0081794318520138c088e4a"},
    {file = "MarkupSafe-2.1.1-cp38-cp38-macosx_10_9_universal2.whl", hash = "sha256:e8c843bbcda3a2f1e3c2ab25913c80a3c5376cd00c6e8c4a86a89a28c8dc5452"},
    {file = "MarkupSafe-2.1.1-cp38-cp38-macosx_10_9_x86_64.whl", hash = "sha256:0212a68688482dc52b2d45013df70d169f542b7394fc744c02a57374a4207003"},
    {file = "MarkupSafe-2.1.1-cp38-cp38-manylinux_2_17_aarch64.manylinux2014_aarch64.whl", hash = "sha256:8e576a51ad59e4bfaac456023a78f6b5e6e7651dcd383bcc3e18d06f9b55d6d1"},
    {file = "MarkupSafe-2.1.1-cp38-cp38-manylinux_2_17_x86_64.manylinux2014_x86_64.whl", hash = "sha256:4b9fe39a2ccc108a4accc2676e77da025ce383c108593d65cc909add5c3bd601"},
    {file = "MarkupSafe-2.1.1-cp38-cp38-manylinux_2_5_i686.manylinux1_i686.manylinux_2_17_i686.manylinux2014_i686.whl", hash = "sha256:96e37a3dc86e80bf81758c152fe66dbf60ed5eca3d26305edf01892257049925"},
    {file = "MarkupSafe-2.1.1-cp38-cp38-musllinux_1_1_aarch64.whl", hash = "sha256:6d0072fea50feec76a4c418096652f2c3238eaa014b2f94aeb1d56a66b41403f"},
    {file = "MarkupSafe-2.1.1-cp38-cp38-musllinux_1_1_i686.whl", hash = "sha256:089cf3dbf0cd6c100f02945abeb18484bd1ee57a079aefd52cffd17fba910b88"},
    {file = "MarkupSafe-2.1.1-cp38-cp38-musllinux_1_1_x86_64.whl", hash = "sha256:6a074d34ee7a5ce3effbc526b7083ec9731bb3cbf921bbe1d3005d4d2bdb3a63"},
    {file = "MarkupSafe-2.1.1-cp38-cp38-win32.whl", hash = "sha256:421be9fbf0ffe9ffd7a378aafebbf6f4602d564d34be190fc19a193232fd12b1"},
    {file = "MarkupSafe-2.1.1-cp38-cp38-win_amd64.whl", hash = "sha256:fc7b548b17d238737688817ab67deebb30e8073c95749d55538ed473130ec0c7"},
    {file = "MarkupSafe-2.1.1-cp39-cp39-macosx_10_9_universal2.whl", hash = "sha256:e04e26803c9c3851c931eac40c695602c6295b8d432cbe78609649ad9bd2da8a"},
    {file = "MarkupSafe-2.1.1-cp39-cp39-macosx_10_9_x86_64.whl", hash = "sha256:b87db4360013327109564f0e591bd2a3b318547bcef31b468a92ee504d07ae4f"},
    {file = "MarkupSafe-2.1.1-cp39-cp39-manylinux_2_17_aarch64.manylinux2014_aarch64.whl", hash = "sha256:99a2a507ed3ac881b975a2976d59f38c19386d128e7a9a18b7df6fff1fd4c1d6"},
    {file = "MarkupSafe-2.1.1-cp39-cp39-manylinux_2_17_x86_64.manylinux2014_x86_64.whl", hash = "sha256:56442863ed2b06d19c37f94d999035e15ee982988920e12a5b4ba29b62ad1f77"},
    {file = "MarkupSafe-2.1.1-cp39-cp39-manylinux_2_5_i686.manylinux1_i686.manylinux_2_17_i686.manylinux2014_i686.whl", hash = "sha256:3ce11ee3f23f79dbd06fb3d63e2f6af7b12db1d46932fe7bd8afa259a5996603"},
    {file = "MarkupSafe-2.1.1-cp39-cp39-musllinux_1_1_aarch64.whl", hash = "sha256:33b74d289bd2f5e527beadcaa3f401e0df0a89927c1559c8566c066fa4248ab7"},
    {file = "MarkupSafe-2.1.1-cp39-cp39-musllinux_1_1_i686.whl", hash = "sha256:43093fb83d8343aac0b1baa75516da6092f58f41200907ef92448ecab8825135"},
    {file = "MarkupSafe-2.1.1-cp39-cp39-musllinux_1_1_x86_64.whl", hash = "sha256:8e3dcf21f367459434c18e71b2a9532d96547aef8a871872a5bd69a715c15f96"},
    {file = "MarkupSafe-2.1.1-cp39-cp39-win32.whl", hash = "sha256:d4306c36ca495956b6d568d276ac11fdd9c30a36f1b6eb928070dc5360b22e1c"},
    {file = "MarkupSafe-2.1.1-cp39-cp39-win_amd64.whl", hash = "sha256:46d00d6cfecdde84d40e572d63735ef81423ad31184100411e6e3388d405e247"},
    {file = "MarkupSafe-2.1.1.tar.gz", hash = "sha256:7f91197cc9e48f989d12e4e6fbc46495c446636dfc81b9ccf50bb0ec74b91d4b"},
]
mccabe = [
    {file = "mccabe-0.7.0-py2.py3-none-any.whl", hash = "sha256:6c2d30ab6be0e4a46919781807b4f0d834ebdd6c6e3dca0bda5a15f863427b6e"},
    {file = "mccabe-0.7.0.tar.gz", hash = "sha256:348e0240c33b60bbdf4e523192ef919f28cb2c3d7d5c7794f74009290f236325"},
]
mypy-extensions = [
    {file = "mypy_extensions-0.4.3-py2.py3-none-any.whl", hash = "sha256:090fedd75945a69ae91ce1303b5824f428daf5a028d2f6ab8a299250a846f15d"},
    {file = "mypy_extensions-0.4.3.tar.gz", hash = "sha256:2d82818f5bb3e369420cb3c4060a7970edba416647068eb4c5343488a6c604a8"},
]
mysqlclient = [
    {file = "mysqlclient-2.1.1-cp310-cp310-win_amd64.whl", hash = "sha256:c1ed71bd6244993b526113cca3df66428609f90e4652f37eb51c33496d478b37"},
    {file = "mysqlclient-2.1.1-cp311-cp311-win_amd64.whl", hash = "sha256:c812b67e90082a840efb82a8978369e6e69fc62ce1bda4ca8f3084a9d862308b"},
    {file = "mysqlclient-2.1.1-cp38-cp38-win_amd64.whl", hash = "sha256:0d1cd3a5a4d28c222fa199002810e8146cffd821410b67851af4cc80aeccd97c"},
    {file = "mysqlclient-2.1.1-cp39-cp39-win_amd64.whl", hash = "sha256:b355c8b5a7d58f2e909acdbb050858390ee1b0e13672ae759e5e784110022994"},
    {file = "mysqlclient-2.1.1-pp38-pypy38_pp73-win_amd64.whl", hash = "sha256:996924f3483fd36a34a5812210c69e71dea5a3d5978d01199b78b7f6d485c855"},
    {file = "mysqlclient-2.1.1-pp39-pypy39_pp73-win_amd64.whl", hash = "sha256:dea88c8d3f5a5d9293dfe7f087c16dd350ceb175f2f6631c9cf4caf3e19b7a96"},
    {file = "mysqlclient-2.1.1.tar.gz", hash = "sha256:828757e419fb11dd6c5ed2576ec92c3efaa93a0f7c39e263586d1ee779c3d782"},
]
nodeenv = [
    {file = "nodeenv-1.7.0-py2.py3-none-any.whl", hash = "sha256:27083a7b96a25f2f5e1d8cb4b6317ee8aeda3bdd121394e5ac54e498028a042e"},
    {file = "nodeenv-1.7.0.tar.gz", hash = "sha256:e0e7f7dfb85fc5394c6fe1e8fa98131a2473e04311a45afb6508f7cf1836fa2b"},
]
packaging = [
    {file = "packaging-21.3-py3-none-any.whl", hash = "sha256:ef103e05f519cdc783ae24ea4e2e0f508a9c99b2d4969652eed6a2e1ea5bd522"},
    {file = "packaging-21.3.tar.gz", hash = "sha256:dd47c42927d89ab911e606518907cc2d3a1f38bbd026385970643f9c5b8ecfeb"},
]
pathspec = [
    {file = "pathspec-0.9.0-py2.py3-none-any.whl", hash = "sha256:7d15c4ddb0b5c802d161efc417ec1a2558ea2653c2e8ad9c19098201dc1c993a"},
    {file = "pathspec-0.9.0.tar.gz", hash = "sha256:e564499435a2673d586f6b2130bb5b95f04a3ba06f81b8f895b651a3c76aabb1"},
]
persisting-theory = [
    {file = "persisting-theory-1.0.tar.gz", hash = "sha256:0f840fa22247bcaa514094da7f3b26c602359429ab12d2cd88be06b49a336290"},
    {file = "persisting_theory-1.0-py3-none-any.whl", hash = "sha256:73fe3ba1ea7ab67632a1c292fc5c9fa6d3ebfd0e2ad74defa56e316abf3c8d21"},
]
pillow = [
    {file = "Pillow-9.2.0-cp310-cp310-macosx_10_10_x86_64.whl", hash = "sha256:a9c9bc489f8ab30906d7a85afac4b4944a572a7432e00698a7239f44a44e6efb"},
    {file = "Pillow-9.2.0-cp310-cp310-macosx_11_0_arm64.whl", hash = "sha256:510cef4a3f401c246cfd8227b300828715dd055463cdca6176c2e4036df8bd4f"},
    {file = "Pillow-9.2.0-cp310-cp310-manylinux_2_17_aarch64.manylinux2014_aarch64.whl", hash = "sha256:7888310f6214f19ab2b6df90f3f06afa3df7ef7355fc025e78a3044737fab1f5"},
    {file = "Pillow-9.2.0-cp310-cp310-manylinux_2_17_i686.manylinux2014_i686.whl", hash = "sha256:831e648102c82f152e14c1a0938689dbb22480c548c8d4b8b248b3e50967b88c"},
    {file = "Pillow-9.2.0-cp310-cp310-manylinux_2_17_x86_64.manylinux2014_x86_64.whl", hash = "sha256:1cc1d2451e8a3b4bfdb9caf745b58e6c7a77d2e469159b0d527a4554d73694d1"},
    {file = "Pillow-9.2.0-cp310-cp310-manylinux_2_28_aarch64.whl", hash = "sha256:136659638f61a251e8ed3b331fc6ccd124590eeff539de57c5f80ef3a9594e58"},
    {file = "Pillow-9.2.0-cp310-cp310-manylinux_2_28_x86_64.whl", hash = "sha256:6e8c66f70fb539301e064f6478d7453e820d8a2c631da948a23384865cd95544"},
    {file = "Pillow-9.2.0-cp310-cp310-musllinux_1_1_x86_64.whl", hash = "sha256:37ff6b522a26d0538b753f0b4e8e164fdada12db6c6f00f62145d732d8a3152e"},
    {file = "Pillow-9.2.0-cp310-cp310-win32.whl", hash = "sha256:c79698d4cd9318d9481d89a77e2d3fcaeff5486be641e60a4b49f3d2ecca4e28"},
    {file = "Pillow-9.2.0-cp310-cp310-win_amd64.whl", hash = "sha256:254164c57bab4b459f14c64e93df11eff5ded575192c294a0c49270f22c5d93d"},
    {file = "Pillow-9.2.0-cp311-cp311-macosx_10_10_universal2.whl", hash = "sha256:408673ed75594933714482501fe97e055a42996087eeca7e5d06e33218d05aa8"},
    {file = "Pillow-9.2.0-cp311-cp311-macosx_11_0_universal2.whl", hash = "sha256:727dd1389bc5cb9827cbd1f9d40d2c2a1a0c9b32dd2261db522d22a604a6eec9"},
    {file = "Pillow-9.2.0-cp311-cp311-manylinux_2_17_aarch64.manylinux2014_aarch64.whl", hash = "sha256:50dff9cc21826d2977ef2d2a205504034e3a4563ca6f5db739b0d1026658e004"},
    {file = "Pillow-9.2.0-cp311-cp311-manylinux_2_17_i686.manylinux2014_i686.whl", hash = "sha256:cb6259196a589123d755380b65127ddc60f4c64b21fc3bb46ce3a6ea663659b0"},
    {file = "Pillow-9.2.0-cp311-cp311-manylinux_2_17_x86_64.manylinux2014_x86_64.whl", hash = "sha256:7b0554af24df2bf96618dac71ddada02420f946be943b181108cac55a7a2dcd4"},
    {file = "Pillow-9.2.0-cp311-cp311-manylinux_2_28_aarch64.whl", hash = "sha256:15928f824870535c85dbf949c09d6ae7d3d6ac2d6efec80f3227f73eefba741c"},
    {file = "Pillow-9.2.0-cp311-cp311-manylinux_2_28_x86_64.whl", hash = "sha256:bdd0de2d64688ecae88dd8935012c4a72681e5df632af903a1dca8c5e7aa871a"},
    {file = "Pillow-9.2.0-cp311-cp311-musllinux_1_1_x86_64.whl", hash = "sha256:d5b87da55a08acb586bad5c3aa3b86505f559b84f39035b233d5bf844b0834b1"},
    {file = "Pillow-9.2.0-cp311-cp311-win32.whl", hash = "sha256:b6d5e92df2b77665e07ddb2e4dbd6d644b78e4c0d2e9272a852627cdba0d75cf"},
    {file = "Pillow-9.2.0-cp311-cp311-win_amd64.whl", hash = "sha256:6bf088c1ce160f50ea40764f825ec9b72ed9da25346216b91361eef8ad1b8f8c"},
    {file = "Pillow-9.2.0-cp37-cp37m-macosx_10_10_x86_64.whl", hash = "sha256:2c58b24e3a63efd22554c676d81b0e57f80e0a7d3a5874a7e14ce90ec40d3069"},
    {file = "Pillow-9.2.0-cp37-cp37m-manylinux_2_17_aarch64.manylinux2014_aarch64.whl", hash = "sha256:eef7592281f7c174d3d6cbfbb7ee5984a671fcd77e3fc78e973d492e9bf0eb3f"},
    {file = "Pillow-9.2.0-cp37-cp37m-manylinux_2_17_i686.manylinux2014_i686.whl", hash = "sha256:dcd7b9c7139dc8258d164b55696ecd16c04607f1cc33ba7af86613881ffe4ac8"},
    {file = "Pillow-9.2.0-cp37-cp37m-manylinux_2_17_x86_64.manylinux2014_x86_64.whl", hash = "sha256:a138441e95562b3c078746a22f8fca8ff1c22c014f856278bdbdd89ca36cff1b"},
    {file = "Pillow-9.2.0-cp37-cp37m-manylinux_2_28_aarch64.whl", hash = "sha256:93689632949aff41199090eff5474f3990b6823404e45d66a5d44304e9cdc467"},
    {file = "Pillow-9.2.0-cp37-cp37m-manylinux_2_28_x86_64.whl", hash = "sha256:f3fac744f9b540148fa7715a435d2283b71f68bfb6d4aae24482a890aed18b59"},
    {file = "Pillow-9.2.0-cp37-cp37m-win32.whl", hash = "sha256:fa768eff5f9f958270b081bb33581b4b569faabf8774726b283edb06617101dc"},
    {file = "Pillow-9.2.0-cp37-cp37m-win_amd64.whl", hash = "sha256:69bd1a15d7ba3694631e00df8de65a8cb031911ca11f44929c97fe05eb9b6c1d"},
    {file = "Pillow-9.2.0-cp38-cp38-macosx_10_10_x86_64.whl", hash = "sha256:030e3460861488e249731c3e7ab59b07c7853838ff3b8e16aac9561bb345da14"},
    {file = "Pillow-9.2.0-cp38-cp38-macosx_11_0_arm64.whl", hash = "sha256:74a04183e6e64930b667d321524e3c5361094bb4af9083db5c301db64cd341f3"},
    {file = "Pillow-9.2.0-cp38-cp38-manylinux_2_17_aarch64.manylinux2014_aarch64.whl", hash = "sha256:2d33a11f601213dcd5718109c09a52c2a1c893e7461f0be2d6febc2879ec2402"},
    {file = "Pillow-9.2.0-cp38-cp38-manylinux_2_17_i686.manylinux2014_i686.whl", hash = "sha256:1fd6f5e3c0e4697fa7eb45b6e93996299f3feee73a3175fa451f49a74d092b9f"},
    {file = "Pillow-9.2.0-cp38-cp38-manylinux_2_17_x86_64.manylinux2014_x86_64.whl", hash = "sha256:a647c0d4478b995c5e54615a2e5360ccedd2f85e70ab57fbe817ca613d5e63b8"},
    {file = "Pillow-9.2.0-cp38-cp38-manylinux_2_28_aarch64.whl", hash = "sha256:4134d3f1ba5f15027ff5c04296f13328fecd46921424084516bdb1b2548e66ff"},
    {file = "Pillow-9.2.0-cp38-cp38-manylinux_2_28_x86_64.whl", hash = "sha256:bc431b065722a5ad1dfb4df354fb9333b7a582a5ee39a90e6ffff688d72f27a1"},
    {file = "Pillow-9.2.0-cp38-cp38-musllinux_1_1_x86_64.whl", hash = "sha256:1536ad017a9f789430fb6b8be8bf99d2f214c76502becc196c6f2d9a75b01b76"},
    {file = "Pillow-9.2.0-cp38-cp38-win32.whl", hash = "sha256:2ad0d4df0f5ef2247e27fc790d5c9b5a0af8ade9ba340db4a73bb1a4a3e5fb4f"},
    {file = "Pillow-9.2.0-cp38-cp38-win_amd64.whl", hash = "sha256:ec52c351b35ca269cb1f8069d610fc45c5bd38c3e91f9ab4cbbf0aebc136d9c8"},
    {file = "Pillow-9.2.0-cp39-cp39-macosx_10_10_x86_64.whl", hash = "sha256:0ed2c4ef2451de908c90436d6e8092e13a43992f1860275b4d8082667fbb2ffc"},
    {file = "Pillow-9.2.0-cp39-cp39-macosx_11_0_arm64.whl", hash = "sha256:4ad2f835e0ad81d1689f1b7e3fbac7b01bb8777d5a985c8962bedee0cc6d43da"},
    {file = "Pillow-9.2.0-cp39-cp39-manylinux_2_17_aarch64.manylinux2014_aarch64.whl", hash = "sha256:ea98f633d45f7e815db648fd7ff0f19e328302ac36427343e4432c84432e7ff4"},
    {file = "Pillow-9.2.0-cp39-cp39-manylinux_2_17_i686.manylinux2014_i686.whl", hash = "sha256:7761afe0126d046974a01e030ae7529ed0ca6a196de3ec6937c11df0df1bc91c"},
    {file = "Pillow-9.2.0-cp39-cp39-manylinux_2_17_x86_64.manylinux2014_x86_64.whl", hash = "sha256:9a54614049a18a2d6fe156e68e188da02a046a4a93cf24f373bffd977e943421"},
    {file = "Pillow-9.2.0-cp39-cp39-manylinux_2_28_aarch64.whl", hash = "sha256:5aed7dde98403cd91d86a1115c78d8145c83078e864c1de1064f52e6feb61b20"},
    {file = "Pillow-9.2.0-cp39-cp39-manylinux_2_28_x86_64.whl", hash = "sha256:13b725463f32df1bfeacbf3dd197fb358ae8ebcd8c5548faa75126ea425ccb60"},
    {file = "Pillow-9.2.0-cp39-cp39-musllinux_1_1_x86_64.whl", hash = "sha256:808add66ea764ed97d44dda1ac4f2cfec4c1867d9efb16a33d158be79f32b8a4"},
    {file = "Pillow-9.2.0-cp39-cp39-win32.whl", hash = "sha256:337a74fd2f291c607d220c793a8135273c4c2ab001b03e601c36766005f36885"},
    {file = "Pillow-9.2.0-cp39-cp39-win_amd64.whl", hash = "sha256:fac2d65901fb0fdf20363fbd345c01958a742f2dc62a8dd4495af66e3ff502a4"},
    {file = "Pillow-9.2.0-pp37-pypy37_pp73-macosx_10_10_x86_64.whl", hash = "sha256:ad2277b185ebce47a63f4dc6302e30f05762b688f8dc3de55dbae4651872cdf3"},
    {file = "Pillow-9.2.0-pp37-pypy37_pp73-manylinux_2_17_i686.manylinux2014_i686.whl", hash = "sha256:7c7b502bc34f6e32ba022b4a209638f9e097d7a9098104ae420eb8186217ebbb"},
    {file = "Pillow-9.2.0-pp37-pypy37_pp73-manylinux_2_17_x86_64.manylinux2014_x86_64.whl", hash = "sha256:3d1f14f5f691f55e1b47f824ca4fdcb4b19b4323fe43cc7bb105988cad7496be"},
    {file = "Pillow-9.2.0-pp37-pypy37_pp73-manylinux_2_28_x86_64.whl", hash = "sha256:dfe4c1fedfde4e2fbc009d5ad420647f7730d719786388b7de0999bf32c0d9fd"},
    {file = "Pillow-9.2.0-pp38-pypy38_pp73-macosx_10_10_x86_64.whl", hash = "sha256:f07f1f00e22b231dd3d9b9208692042e29792d6bd4f6639415d2f23158a80013"},
    {file = "Pillow-9.2.0-pp38-pypy38_pp73-manylinux_2_17_i686.manylinux2014_i686.whl", hash = "sha256:1802f34298f5ba11d55e5bb09c31997dc0c6aed919658dfdf0198a2fe75d5490"},
    {file = "Pillow-9.2.0-pp38-pypy38_pp73-manylinux_2_17_x86_64.manylinux2014_x86_64.whl", hash = "sha256:17d4cafe22f050b46d983b71c707162d63d796a1235cdf8b9d7a112e97b15bac"},
    {file = "Pillow-9.2.0-pp38-pypy38_pp73-manylinux_2_28_x86_64.whl", hash = "sha256:96b5e6874431df16aee0c1ba237574cb6dff1dcb173798faa6a9d8b399a05d0e"},
    {file = "Pillow-9.2.0-pp38-pypy38_pp73-win_amd64.whl", hash = "sha256:0030fdbd926fb85844b8b92e2f9449ba89607231d3dd597a21ae72dc7fe26927"},
    {file = "Pillow-9.2.0.tar.gz", hash = "sha256:75e636fd3e0fb872693f23ccb8a5ff2cd578801251f3a4f6854c6a5d437d3c04"},
]
platformdirs = [
    {file = "platformdirs-2.5.2-py3-none-any.whl", hash = "sha256:027d8e83a2d7de06bbac4e5ef7e023c02b863d7ea5d079477e722bb41ab25788"},
    {file = "platformdirs-2.5.2.tar.gz", hash = "sha256:58c8abb07dcb441e6ee4b11d8df0ac856038f944ab98b7be6b27b2a3c7feef19"},
]
pluggy = [
    {file = "pluggy-1.0.0-py2.py3-none-any.whl", hash = "sha256:74134bbf457f031a36d68416e1509f34bd5ccc019f0bcc952c7b909d06b37bd3"},
    {file = "pluggy-1.0.0.tar.gz", hash = "sha256:4224373bacce55f955a878bf9cfa763c1e360858e330072059e10bad68531159"},
]
pre-commit = [
    {file = "pre_commit-2.20.0-py2.py3-none-any.whl", hash = "sha256:51a5ba7c480ae8072ecdb6933df22d2f812dc897d5fe848778116129a681aac7"},
    {file = "pre_commit-2.20.0.tar.gz", hash = "sha256:a978dac7bc9ec0bcee55c18a277d553b0f419d259dadb4b9418ff2d00eb43959"},
]
psycopg2 = [
    {file = "psycopg2-2.9.3-cp310-cp310-win32.whl", hash = "sha256:083707a696e5e1c330af2508d8fab36f9700b26621ccbcb538abe22e15485362"},
    {file = "psycopg2-2.9.3-cp310-cp310-win_amd64.whl", hash = "sha256:d3ca6421b942f60c008f81a3541e8faf6865a28d5a9b48544b0ee4f40cac7fca"},
    {file = "psycopg2-2.9.3-cp36-cp36m-win32.whl", hash = "sha256:9572e08b50aed176ef6d66f15a21d823bb6f6d23152d35e8451d7d2d18fdac56"},
    {file = "psycopg2-2.9.3-cp36-cp36m-win_amd64.whl", hash = "sha256:a81e3866f99382dfe8c15a151f1ca5fde5815fde879348fe5a9884a7c092a305"},
    {file = "psycopg2-2.9.3-cp37-cp37m-win32.whl", hash = "sha256:cb10d44e6694d763fa1078a26f7f6137d69f555a78ec85dc2ef716c37447e4b2"},
    {file = "psycopg2-2.9.3-cp37-cp37m-win_amd64.whl", hash = "sha256:4295093a6ae3434d33ec6baab4ca5512a5082cc43c0505293087b8a46d108461"},
    {file = "psycopg2-2.9.3-cp38-cp38-win32.whl", hash = "sha256:34b33e0162cfcaad151f249c2649fd1030010c16f4bbc40a604c1cb77173dcf7"},
    {file = "psycopg2-2.9.3-cp38-cp38-win_amd64.whl", hash = "sha256:0762c27d018edbcb2d34d51596e4346c983bd27c330218c56c4dc25ef7e819bf"},
    {file = "psycopg2-2.9.3-cp39-cp39-win32.whl", hash = "sha256:8cf3878353cc04b053822896bc4922b194792df9df2f1ad8da01fb3043602126"},
    {file = "psycopg2-2.9.3-cp39-cp39-win_amd64.whl", hash = "sha256:06f32425949bd5fe8f625c49f17ebb9784e1e4fe928b7cce72edc36fb68e4c0c"},
    {file = "psycopg2-2.9.3.tar.gz", hash = "sha256:8e841d1bf3434da985cc5ef13e6f75c8981ced601fd70cc6bf33351b91562981"},
]
py = [
    {file = "py-1.11.0-py2.py3-none-any.whl", hash = "sha256:607c53218732647dff4acdfcd50cb62615cedf612e72d1724fb1a0cc6405b378"},
    {file = "py-1.11.0.tar.gz", hash = "sha256:51c75c4126074b472f746a24399ad32f6053d1b34b68d2fa41e558e6f4a98719"},
]
py-vapid = [
    {file = "py-vapid-1.8.2.tar.gz", hash = "sha256:874f21910f2103c56228cded941d6e733dd8f1eb12876137919533bfacb65a48"},
]
pycparser = [
    {file = "pycparser-2.21-py2.py3-none-any.whl", hash = "sha256:8ee45429555515e1f6b185e78100aea234072576aa43ab53aefcae078162fca9"},
    {file = "pycparser-2.21.tar.gz", hash = "sha256:e644fdec12f7872f86c58ff790da456218b10f863970249516d60a5eaca77206"},
]
pyflakes = [
    {file = "pyflakes-2.5.0-py2.py3-none-any.whl", hash = "sha256:4579f67d887f804e67edb544428f264b7b24f435b263c4614f384135cea553d2"},
    {file = "pyflakes-2.5.0.tar.gz", hash = "sha256:491feb020dca48ccc562a8c0cbe8df07ee13078df59813b83959cbdada312ea3"},
]
pygments = [
    {file = "Pygments-2.12.0-py3-none-any.whl", hash = "sha256:dc9c10fb40944260f6ed4c688ece0cd2048414940f1cea51b8b226318411c519"},
    {file = "Pygments-2.12.0.tar.gz", hash = "sha256:5eb116118f9612ff1ee89ac96437bb6b49e8f04d8a13b514ba26f620208e26eb"},
]
pylint = [
    {file = "pylint-2.15.0-py3-none-any.whl", hash = "sha256:4b124affc198b7f7c9b5f9ab690d85db48282a025ef9333f51d2d7281b92a6c3"},
    {file = "pylint-2.15.0.tar.gz", hash = "sha256:4f3f7e869646b0bd63b3dfb79f3c0f28fc3d2d923ea220d52620fd625aed92b0"},
]
pyparsing = [
    {file = "pyparsing-3.0.9-py3-none-any.whl", hash = "sha256:5026bae9a10eeaefb61dab2f09052b9f4307d44aee4eda64b309723d8d206bbc"},
    {file = "pyparsing-3.0.9.tar.gz", hash = "sha256:2b020ecf7d21b687f219b71ecad3631f644a47f01403fa1d1036b0c6416d70fb"},
]
pytest = [
    {file = "pytest-7.1.2-py3-none-any.whl", hash = "sha256:13d0e3ccfc2b6e26be000cb6568c832ba67ba32e719443bfe725814d3c42433c"},
    {file = "pytest-7.1.2.tar.gz", hash = "sha256:a06a0425453864a270bc45e71f783330a7428defb4230fb5e6a731fde06ecd45"},
]
pytest-django = [
    {file = "pytest-django-4.5.2.tar.gz", hash = "sha256:d9076f759bb7c36939dbdd5ae6633c18edfc2902d1a69fdbefd2426b970ce6c2"},
    {file = "pytest_django-4.5.2-py3-none-any.whl", hash = "sha256:c60834861933773109334fe5a53e83d1ef4828f2203a1d6a0fa9972f4f75ab3e"},
]
python-dateutil = [
    {file = "python-dateutil-2.8.2.tar.gz", hash = "sha256:0123cacc1627ae19ddf3c27a5de5bd67ee4586fbdd6440d9748f8abb483d3e86"},
    {file = "python_dateutil-2.8.2-py2.py3-none-any.whl", hash = "sha256:961d03dc3453ebbc59dbdea9e4e11c5651520a876d0f4db161e8674aae935da9"},
]
pytz = [
    {file = "pytz-2022.2.1-py2.py3-none-any.whl", hash = "sha256:220f481bdafa09c3955dfbdddb7b57780e9a94f5127e35456a48589b9e0c0197"},
    {file = "pytz-2022.2.1.tar.gz", hash = "sha256:cea221417204f2d1a2aa03ddae3e867921971d0d76f14d87abb4414415bbdcf5"},
]
pywebpush = [
    {file = "pywebpush-1.9.4.tar.gz", hash = "sha256:e3ded57c9715159f64a5624a656791ee9228b9e076ea0208baa73b53be8c130f"},
]
pyyaml = [
    {file = "PyYAML-6.0-cp310-cp310-macosx_10_9_x86_64.whl", hash = "sha256:d4db7c7aef085872ef65a8fd7d6d09a14ae91f691dec3e87ee5ee0539d516f53"},
    {file = "PyYAML-6.0-cp310-cp310-macosx_11_0_arm64.whl", hash = "sha256:9df7ed3b3d2e0ecfe09e14741b857df43adb5a3ddadc919a2d94fbdf78fea53c"},
    {file = "PyYAML-6.0-cp310-cp310-manylinux_2_17_aarch64.manylinux2014_aarch64.whl", hash = "sha256:77f396e6ef4c73fdc33a9157446466f1cff553d979bd00ecb64385760c6babdc"},
    {file = "PyYAML-6.0-cp310-cp310-manylinux_2_17_s390x.manylinux2014_s390x.whl", hash = "sha256:a80a78046a72361de73f8f395f1f1e49f956c6be882eed58505a15f3e430962b"},
    {file = "PyYAML-6.0-cp310-cp310-manylinux_2_5_x86_64.manylinux1_x86_64.manylinux_2_12_x86_64.manylinux2010_x86_64.whl", hash = "sha256:f84fbc98b019fef2ee9a1cb3ce93e3187a6df0b2538a651bfb890254ba9f90b5"},
    {file = "PyYAML-6.0-cp310-cp310-win32.whl", hash = "sha256:2cd5df3de48857ed0544b34e2d40e9fac445930039f3cfe4bcc592a1f836d513"},
    {file = "PyYAML-6.0-cp310-cp310-win_amd64.whl", hash = "sha256:daf496c58a8c52083df09b80c860005194014c3698698d1a57cbcfa182142a3a"},
    {file = "PyYAML-6.0-cp36-cp36m-macosx_10_9_x86_64.whl", hash = "sha256:897b80890765f037df3403d22bab41627ca8811ae55e9a722fd0392850ec4d86"},
    {file = "PyYAML-6.0-cp36-cp36m-manylinux_2_17_aarch64.manylinux2014_aarch64.whl", hash = "sha256:50602afada6d6cbfad699b0c7bb50d5ccffa7e46a3d738092afddc1f9758427f"},
    {file = "PyYAML-6.0-cp36-cp36m-manylinux_2_17_s390x.manylinux2014_s390x.whl", hash = "sha256:48c346915c114f5fdb3ead70312bd042a953a8ce5c7106d5bfb1a5254e47da92"},
    {file = "PyYAML-6.0-cp36-cp36m-manylinux_2_5_x86_64.manylinux1_x86_64.manylinux_2_12_x86_64.manylinux2010_x86_64.whl", hash = "sha256:98c4d36e99714e55cfbaaee6dd5badbc9a1ec339ebfc3b1f52e293aee6bb71a4"},
    {file = "PyYAML-6.0-cp36-cp36m-win32.whl", hash = "sha256:0283c35a6a9fbf047493e3a0ce8d79ef5030852c51e9d911a27badfde0605293"},
    {file = "PyYAML-6.0-cp36-cp36m-win_amd64.whl", hash = "sha256:07751360502caac1c067a8132d150cf3d61339af5691fe9e87803040dbc5db57"},
    {file = "PyYAML-6.0-cp37-cp37m-macosx_10_9_x86_64.whl", hash = "sha256:819b3830a1543db06c4d4b865e70ded25be52a2e0631ccd2f6a47a2822f2fd7c"},
    {file = "PyYAML-6.0-cp37-cp37m-manylinux_2_17_aarch64.manylinux2014_aarch64.whl", hash = "sha256:473f9edb243cb1935ab5a084eb238d842fb8f404ed2193a915d1784b5a6b5fc0"},
    {file = "PyYAML-6.0-cp37-cp37m-manylinux_2_17_s390x.manylinux2014_s390x.whl", hash = "sha256:0ce82d761c532fe4ec3f87fc45688bdd3a4c1dc5e0b4a19814b9009a29baefd4"},
    {file = "PyYAML-6.0-cp37-cp37m-manylinux_2_5_x86_64.manylinux1_x86_64.manylinux_2_12_x86_64.manylinux2010_x86_64.whl", hash = "sha256:231710d57adfd809ef5d34183b8ed1eeae3f76459c18fb4a0b373ad56bedcdd9"},
    {file = "PyYAML-6.0-cp37-cp37m-win32.whl", hash = "sha256:c5687b8d43cf58545ade1fe3e055f70eac7a5a1a0bf42824308d868289a95737"},
    {file = "PyYAML-6.0-cp37-cp37m-win_amd64.whl", hash = "sha256:d15a181d1ecd0d4270dc32edb46f7cb7733c7c508857278d3d378d14d606db2d"},
    {file = "PyYAML-6.0-cp38-cp38-macosx_10_9_x86_64.whl", hash = "sha256:0b4624f379dab24d3725ffde76559cff63d9ec94e1736b556dacdfebe5ab6d4b"},
    {file = "PyYAML-6.0-cp38-cp38-manylinux_2_17_aarch64.manylinux2014_aarch64.whl", hash = "sha256:213c60cd50106436cc818accf5baa1aba61c0189ff610f64f4a3e8c6726218ba"},
    {file = "PyYAML-6.0-cp38-cp38-manylinux_2_17_s390x.manylinux2014_s390x.whl", hash = "sha256:9fa600030013c4de8165339db93d182b9431076eb98eb40ee068700c9c813e34"},
    {file = "PyYAML-6.0-cp38-cp38-manylinux_2_5_x86_64.manylinux1_x86_64.manylinux_2_12_x86_64.manylinux2010_x86_64.whl", hash = "sha256:277a0ef2981ca40581a47093e9e2d13b3f1fbbeffae064c1d21bfceba2030287"},
    {file = "PyYAML-6.0-cp38-cp38-win32.whl", hash = "sha256:d4eccecf9adf6fbcc6861a38015c2a64f38b9d94838ac1810a9023a0609e1b78"},
    {file = "PyYAML-6.0-cp38-cp38-win_amd64.whl", hash = "sha256:1e4747bc279b4f613a09eb64bba2ba602d8a6664c6ce6396a4d0cd413a50ce07"},
    {file = "PyYAML-6.0-cp39-cp39-macosx_10_9_x86_64.whl", hash = "sha256:055d937d65826939cb044fc8c9b08889e8c743fdc6a32b33e2390f66013e449b"},
    {file = "PyYAML-6.0-cp39-cp39-macosx_11_0_arm64.whl", hash = "sha256:e61ceaab6f49fb8bdfaa0f92c4b57bcfbea54c09277b1b4f7ac376bfb7a7c174"},
    {file = "PyYAML-6.0-cp39-cp39-manylinux_2_17_aarch64.manylinux2014_aarch64.whl", hash = "sha256:d67d839ede4ed1b28a4e8909735fc992a923cdb84e618544973d7dfc71540803"},
    {file = "PyYAML-6.0-cp39-cp39-manylinux_2_17_s390x.manylinux2014_s390x.whl", hash = "sha256:cba8c411ef271aa037d7357a2bc8f9ee8b58b9965831d9e51baf703280dc73d3"},
    {file = "PyYAML-6.0-cp39-cp39-manylinux_2_5_x86_64.manylinux1_x86_64.manylinux_2_12_x86_64.manylinux2010_x86_64.whl", hash = "sha256:40527857252b61eacd1d9af500c3337ba8deb8fc298940291486c465c8b46ec0"},
    {file = "PyYAML-6.0-cp39-cp39-win32.whl", hash = "sha256:b5b9eccad747aabaaffbc6064800670f0c297e52c12754eb1d976c57e4f74dcb"},
    {file = "PyYAML-6.0-cp39-cp39-win_amd64.whl", hash = "sha256:b3d267842bf12586ba6c734f89d1f5b871df0273157918b0ccefa29deb05c21c"},
    {file = "PyYAML-6.0.tar.gz", hash = "sha256:68fb519c14306fec9720a2a5b45bc9f0c8d1b9c72adf45c37baedfcd949c35a2"},
]
rcssmin = [
    {file = "rcssmin-1.1.0-cp27-cp27m-manylinux1_i686.whl", hash = "sha256:2211a5c91ea14a5937b57904c9121f8bfef20987825e55368143da7d25446e3b"},
    {file = "rcssmin-1.1.0-cp27-cp27m-manylinux1_x86_64.whl", hash = "sha256:7085d1b51dd2556f3aae03947380f6e9e1da29fb1eeadfa6766b7f105c54c9ff"},
    {file = "rcssmin-1.1.0-cp27-cp27mu-manylinux1_i686.whl", hash = "sha256:1512223b6a687bb747e4e531187bd49a56ed71287e7ead9529cbaa1ca4718a0a"},
    {file = "rcssmin-1.1.0-cp27-cp27mu-manylinux1_x86_64.whl", hash = "sha256:6158d0d86cd611c5304d738dc3d6cfeb23864dd78ad0d83a633f443696ac5d77"},
    {file = "rcssmin-1.1.0-cp310-cp310-manylinux1_i686.whl", hash = "sha256:0a6aae7e119509445bf7aa6da6ca0f285cc198273c20f470ad999ff83bbadcf9"},
    {file = "rcssmin-1.1.0-cp310-cp310-manylinux1_x86_64.whl", hash = "sha256:506e33ab4c47051f7deae35b6d8dbb4a5c025f016e90a830929a1ecc7daa1682"},
    {file = "rcssmin-1.1.0-cp310-cp310-manylinux2014_aarch64.whl", hash = "sha256:352dd3a78eb914bb1cb269ac2b66b3154f2490a52ab605558c681de3fb5194d2"},
    {file = "rcssmin-1.1.0-cp36-cp36m-manylinux1_i686.whl", hash = "sha256:30f5522285065cae0164d20068377d84b5d10b414156115f8729b034d0ea5e8b"},
    {file = "rcssmin-1.1.0-cp36-cp36m-manylinux1_x86_64.whl", hash = "sha256:49807735f26f59404194f1e6f93254b6d5b6f7748c2a954f4470a86a40ff4c13"},
    {file = "rcssmin-1.1.0-cp36-cp36m-manylinux2014_aarch64.whl", hash = "sha256:f1a37bbd36b050813673e62ae6464467548628690bf4d48a938170e121e8616e"},
    {file = "rcssmin-1.1.0-cp37-cp37m-manylinux1_i686.whl", hash = "sha256:ddff3a41611664c7f1d9e3d8a9c1669e0e155ac0458e586ffa834dc5953e7d9f"},
    {file = "rcssmin-1.1.0-cp37-cp37m-manylinux1_x86_64.whl", hash = "sha256:8b659a88850e772c84cfac4520ec223de6807875e173d8ef3248ab7f90876066"},
    {file = "rcssmin-1.1.0-cp37-cp37m-manylinux2014_aarch64.whl", hash = "sha256:1d7c2719d014e4e4df4e33b75ae8067c7e246cf470eaec8585e06e2efac7586c"},
    {file = "rcssmin-1.1.0-cp38-cp38-manylinux1_i686.whl", hash = "sha256:37f1242e34ca273ed2c26cf778854e18dd11b31c6bfca60e23fce146c84667c1"},
    {file = "rcssmin-1.1.0-cp38-cp38-manylinux1_x86_64.whl", hash = "sha256:f31c82d06ba2dbf33c20db9550157e80bb0c4cbd24575c098f0831d1d2e3c5df"},
    {file = "rcssmin-1.1.0-cp38-cp38-manylinux2014_aarch64.whl", hash = "sha256:7da63fee37edf204bbd86785edb4d7491642adbfd1d36fd230b7ccbbd8db1a6f"},
    {file = "rcssmin-1.1.0-cp39-cp39-manylinux1_i686.whl", hash = "sha256:c28b9eb20982b45ebe6adef8bd2547e5ed314dafddfff4eba806b0f8c166cfd1"},
    {file = "rcssmin-1.1.0-cp39-cp39-manylinux1_x86_64.whl", hash = "sha256:32ccaebbbd4d56eab08cf26aed36f5d33389b9d1d3ca1fecf53eb6ab77760ddf"},
    {file = "rcssmin-1.1.0-cp39-cp39-manylinux2014_aarch64.whl", hash = "sha256:7c44002b79f3656348196005b9522ec5e04f182b466f66d72b16be0bd03c13d8"},
    {file = "rcssmin-1.1.0.tar.gz", hash = "sha256:27fc400627fd3d328b7fe95af2a01f5d0af6b5af39731af5d071826a1f08e362"},
]
redis = [
    {file = "redis-4.3.4-py3-none-any.whl", hash = "sha256:a52d5694c9eb4292770084fa8c863f79367ca19884b329ab574d5cb2036b3e54"},
    {file = "redis-4.3.4.tar.gz", hash = "sha256:ddf27071df4adf3821c4f2ca59d67525c3a82e5f268bed97b813cb4fabf87880"},
]
reportlab = [
    {file = "reportlab-3.6.11-cp310-cp310-macosx_10_9_x86_64.whl", hash = "sha256:06a9a9b04083529e4204e0c0f4574b7795cc8364a49e66dac25d94588fdaf24a"},
    {file = "reportlab-3.6.11-cp310-cp310-macosx_11_0_arm64.whl", hash = "sha256:abb5d98541fc89c0d94627d82c83bdd464120c3422333e0f9f37a236ca1c44c8"},
    {file = "reportlab-3.6.11-cp310-cp310-manylinux_2_17_aarch64.manylinux2014_aarch64.whl", hash = "sha256:b6d8979e7769cb860dfffd8d1c303501fea4820f592b5e6836cba1b64aa82f10"},
    {file = "reportlab-3.6.11-cp310-cp310-manylinux_2_17_i686.manylinux2014_i686.whl", hash = "sha256:32b3e10acdbbd2b91a8bb94134ed011af8e5c32ef5fe69f5481f83bbc89fd40e"},
    {file = "reportlab-3.6.11-cp310-cp310-manylinux_2_17_ppc64le.manylinux2014_ppc64le.whl", hash = "sha256:4c183a28a44bc03c0ab825fceab4a07a8b36d7f67a208dcf9e561dc4e343aec9"},
    {file = "reportlab-3.6.11-cp310-cp310-manylinux_2_17_s390x.manylinux2014_s390x.whl", hash = "sha256:89f486c48a06655a7aec92b593be60f70d4cfed0b205038acc0c3263df3d8b4a"},
    {file = "reportlab-3.6.11-cp310-cp310-manylinux_2_17_x86_64.manylinux2014_x86_64.whl", hash = "sha256:c3d774f1d522579398ebfb5ad9129cc4a409c35a14f412e1ae20c0a7d42561f0"},
    {file = "reportlab-3.6.11-cp310-cp310-win32.whl", hash = "sha256:cf0e362917ca2c00627828fce077fe364b7e0f70e795fb98e97c8befe8f96289"},
    {file = "reportlab-3.6.11-cp310-cp310-win_amd64.whl", hash = "sha256:a62a856d5c6168f07d2c18e725f577bda5d4bbd4bf535d5c7c99d03b335effe1"},
    {file = "reportlab-3.6.11-cp37-cp37m-macosx_10_9_x86_64.whl", hash = "sha256:74ca4e4221bb68403753a595a9d24899b2a559d42fd573d00d8884e6a54d0ba1"},
    {file = "reportlab-3.6.11-cp37-cp37m-manylinux_2_17_aarch64.manylinux2014_aarch64.whl", hash = "sha256:ea3dc427b6be0eb0966732e9e30bccec1c8b395aba0484430bc72d811a9e84ea"},
    {file = "reportlab-3.6.11-cp37-cp37m-manylinux_2_17_i686.manylinux2014_i686.whl", hash = "sha256:b5f30124b0f5dab69fa56d12b94a50656f030e547bb09ab03936fd8708f04afc"},
    {file = "reportlab-3.6.11-cp37-cp37m-manylinux_2_17_ppc64le.manylinux2014_ppc64le.whl", hash = "sha256:a71f6f231e94f2e543a255aa98bf8db2936f7b132be456c70ccf3c98cd60c160"},
    {file = "reportlab-3.6.11-cp37-cp37m-manylinux_2_17_s390x.manylinux2014_s390x.whl", hash = "sha256:ca40c72a6c07ebd35a1b85d8cb3069b43587a589fe2ff2d16e33ea53b1ffe40f"},
    {file = "reportlab-3.6.11-cp37-cp37m-manylinux_2_17_x86_64.manylinux2014_x86_64.whl", hash = "sha256:384e51906d710cec7721ee4f074bc59131dbed9ef3b8e45408432caa752c1d5d"},
    {file = "reportlab-3.6.11-cp37-cp37m-win32.whl", hash = "sha256:f73970f8c4ccb2c32cf350f1b86171af27ed7df79dc0cc529875bc40610b6bbd"},
    {file = "reportlab-3.6.11-cp37-cp37m-win_amd64.whl", hash = "sha256:3e53e8222afc535cfdad3d73786c570ec6567b48e3e09bfadca606b170f3f46d"},
    {file = "reportlab-3.6.11-cp38-cp38-macosx_10_9_x86_64.whl", hash = "sha256:55df316e227f876e88ba5979c2456e3be47988056e0053d1139f9fbaff968d24"},
    {file = "reportlab-3.6.11-cp38-cp38-macosx_11_0_arm64.whl", hash = "sha256:456b9e245dacfa0f676f2864b8981a61bb50aa3fe690fe54885dc41b2b2b402c"},
    {file = "reportlab-3.6.11-cp38-cp38-manylinux_2_17_aarch64.manylinux2014_aarch64.whl", hash = "sha256:b6450ebf6fbbe826dd4e4837e7cc906a256e1383883ef21a143a5d39c7ce35cc"},
    {file = "reportlab-3.6.11-cp38-cp38-manylinux_2_17_i686.manylinux2014_i686.whl", hash = "sha256:93864be3ae1dabfa66607734113cc08ac9f839e2b49632df60ede1f0893864ee"},
    {file = "reportlab-3.6.11-cp38-cp38-manylinux_2_17_ppc64le.manylinux2014_ppc64le.whl", hash = "sha256:c3988595e57c114c2cc93dd21b08f917c3d868bf57fd52bbb20008e3c26f023e"},
    {file = "reportlab-3.6.11-cp38-cp38-manylinux_2_17_s390x.manylinux2014_s390x.whl", hash = "sha256:689ecf2eea098afb4bba39c97994c6e9ab65a1cf8e5ca7f897942f8692af9932"},
    {file = "reportlab-3.6.11-cp38-cp38-manylinux_2_17_x86_64.manylinux2014_x86_64.whl", hash = "sha256:89c9ba175f72a2fd91836c414a09f91459f2e53b648f69300de6f8e0709a2de2"},
    {file = "reportlab-3.6.11-cp38-cp38-win32.whl", hash = "sha256:60bcdefa9246e9dd26708d53fe4a51dcef74f9a387b8daa557804adf856a4fd5"},
    {file = "reportlab-3.6.11-cp38-cp38-win_amd64.whl", hash = "sha256:c3a4bdb586e6649bd2b7d452b79c09a819bcb848ac408f1f4b00155c91469ffd"},
    {file = "reportlab-3.6.11-cp39-cp39-macosx_10_9_x86_64.whl", hash = "sha256:b36e27adeb36fcf2854f8d9951e5e99fa655b4f03d2d15ba321bae42d65e2535"},
    {file = "reportlab-3.6.11-cp39-cp39-macosx_11_0_arm64.whl", hash = "sha256:68d118d8f4dabfde284237901a24b22e7827695cc74c8184b57828eb10e28090"},
    {file = "reportlab-3.6.11-cp39-cp39-manylinux_2_17_aarch64.manylinux2014_aarch64.whl", hash = "sha256:03501aa3cffb93ec35ca01d66a70d38090e88080b16eb4efb015a0fdc94a48c9"},
    {file = "reportlab-3.6.11-cp39-cp39-manylinux_2_17_i686.manylinux2014_i686.whl", hash = "sha256:fe5c2fcbe8f130c8913dad56d2513afb809491ad8a17b5c49b3951cfa070d4a3"},
    {file = "reportlab-3.6.11-cp39-cp39-manylinux_2_17_ppc64le.manylinux2014_ppc64le.whl", hash = "sha256:5104000c1f84066c452022316faecb7382eae23a878547cacfa6511f9fddfe02"},
    {file = "reportlab-3.6.11-cp39-cp39-manylinux_2_17_s390x.manylinux2014_s390x.whl", hash = "sha256:ad2d649197971c52a8c074739b3aae3cf3db99971561a371a54d429c19a49050"},
    {file = "reportlab-3.6.11-cp39-cp39-manylinux_2_17_x86_64.manylinux2014_x86_64.whl", hash = "sha256:8e4d4133a2be465aae0826ae8e11319e6411e3119d16b4d6f40079fa89835c43"},
    {file = "reportlab-3.6.11-cp39-cp39-win32.whl", hash = "sha256:c894990d87b0c8eae1f60a747c5180f9abcc525f1c71435cbdcb1f5ee420d675"},
    {file = "reportlab-3.6.11-cp39-cp39-win_amd64.whl", hash = "sha256:4e97028ea070199955cb50dd1e321177f7fd2fefe89fb328d016e510d60bfc9e"},
    {file = "reportlab-3.6.11.tar.gz", hash = "sha256:04fc4420f0548815d0623e031c86a1f7f3f3003e699d9af7148742e2d72b024a"},
]
requests = [
    {file = "requests-2.28.1-py3-none-any.whl", hash = "sha256:8fefa2a1a1365bf5520aac41836fbee479da67864514bdb821f31ce07ce65349"},
    {file = "requests-2.28.1.tar.gz", hash = "sha256:7c5599b102feddaa661c826c56ab4fee28bfd17f5abca1ebbe3e7f19d7c97983"},
]
rjsmin = [
    {file = "rjsmin-1.2.0-cp27-cp27m-manylinux1_i686.whl", hash = "sha256:e18fe1a610fb105273bb369f61c2b0bd9e66a3f0792e27e4cac44e42ace1968b"},
    {file = "rjsmin-1.2.0-cp27-cp27m-manylinux1_x86_64.whl", hash = "sha256:6c395ffc130332cca744f081ed5efd5699038dcb7a5d30c3ff4bc6adb5b30a62"},
    {file = "rjsmin-1.2.0-cp27-cp27mu-manylinux1_i686.whl", hash = "sha256:3b14f4c2933ec194eb816b71a0854ce461b6419a3d852bf360344731ab28c0a6"},
    {file = "rjsmin-1.2.0-cp27-cp27mu-manylinux1_x86_64.whl", hash = "sha256:54fc30519365841b27556ccc1cb94c5b4413c384ff6d467442fddba66e2e325a"},
    {file = "rjsmin-1.2.0-cp310-cp310-manylinux1_i686.whl", hash = "sha256:40e7211a25d9a11ac9ff50446e41268c978555676828af86fa1866615823bfff"},
    {file = "rjsmin-1.2.0-cp310-cp310-manylinux2014_aarch64.whl", hash = "sha256:99e5597a812b60058baa1457387dc79cca7d273b2a700dc98bfd20d43d60711d"},
    {file = "rjsmin-1.2.0-cp310-cp310-manylinux2014_x86_64.whl", hash = "sha256:993935654c1311280e69665367d7e6ff694ac9e1609168cf51cae8c0307df0db"},
    {file = "rjsmin-1.2.0-cp36-cp36m-manylinux1_i686.whl", hash = "sha256:c81229ffe5b0a0d5b3b5d5e6d0431f182572de9e9a077e85dbae5757db0ab75c"},
    {file = "rjsmin-1.2.0-cp36-cp36m-manylinux2014_aarch64.whl", hash = "sha256:1c93b29fd725e61718299ffe57de93ff32d71b313eaabbfcc7bd32ddb82831d5"},
    {file = "rjsmin-1.2.0-cp36-cp36m-manylinux2014_x86_64.whl", hash = "sha256:38a4474ed52e1575fb9da983ec8657faecd8ab3738508d36e04f87769411fd3d"},
    {file = "rjsmin-1.2.0-cp37-cp37m-manylinux1_i686.whl", hash = "sha256:1622fbb6c6a8daaf77da13cc83356539bfe79c1440f9664b02c7f7b150b9a18e"},
    {file = "rjsmin-1.2.0-cp37-cp37m-manylinux2014_aarch64.whl", hash = "sha256:4387a00777faddf853eebdece9f2e56ebaf243c3f24676a9de6a20c5d4f3d731"},
    {file = "rjsmin-1.2.0-cp37-cp37m-manylinux2014_x86_64.whl", hash = "sha256:86c4da7285ddafe6888cb262da563570f28e4a31146b5164a7a6947b1222196b"},
    {file = "rjsmin-1.2.0-cp38-cp38-manylinux1_i686.whl", hash = "sha256:d63e193a2f932a786ae82068aa76d1d126fcdff8582094caff9e5e66c4dcc124"},
    {file = "rjsmin-1.2.0-cp38-cp38-manylinux2014_aarch64.whl", hash = "sha256:05efa485dfddb6418e3b86d8862463aa15641a61f6ae05e7e6de8f116ee77c69"},
    {file = "rjsmin-1.2.0-cp38-cp38-manylinux2014_x86_64.whl", hash = "sha256:b6a7c8c8d19e154334f640954e43e57283e87bb4a2f6e23295db14eea8e9fc1d"},
    {file = "rjsmin-1.2.0-cp39-cp39-manylinux1_i686.whl", hash = "sha256:2ed83aca637186bafdc894b4b7fc3657e2d74014ccca7d3d69122c1e82675216"},
    {file = "rjsmin-1.2.0-cp39-cp39-manylinux2014_aarch64.whl", hash = "sha256:41c7c3910f7b8816e37366b293e576ddecf696c5f2197d53cf2c1526ac336646"},
    {file = "rjsmin-1.2.0-cp39-cp39-manylinux2014_x86_64.whl", hash = "sha256:8944a8a55ac825b8e5ec29f341ecb7574697691ef416506885898d2f780fb4ca"},
    {file = "rjsmin-1.2.0.tar.gz", hash = "sha256:6c529feb6c400984452494c52dd9fdf59185afeacca2afc5174a28ab37751a1b"},
]
setuptools = [
    {file = "setuptools-62.1.0-py3-none-any.whl", hash = "sha256:26ead7d1f93efc0f8c804d9fafafbe4a44b179580a7105754b245155f9af05a8"},
    {file = "setuptools-62.1.0.tar.gz", hash = "sha256:47c7b0c0f8fc10eec4cf1e71c6fdadf8decaa74ffa087e68cd1c20db7ad6a592"},
]
six = [
    {file = "six-1.16.0-py2.py3-none-any.whl", hash = "sha256:8abb2f1d86890a2dfb989f9a77cfcfd3e47c2a354b01111771326f8aa26e0254"},
    {file = "six-1.16.0.tar.gz", hash = "sha256:1e61c37477a1626458e36f7b1d82aa5c9b094fa4802892072e49de9c60c4c926"},
]
snowballstemmer = [
    {file = "snowballstemmer-2.2.0-py2.py3-none-any.whl", hash = "sha256:c8e1716e83cc398ae16824e5572ae04e0d9fc2c6b985fb0f900f5f0c96ecba1a"},
    {file = "snowballstemmer-2.2.0.tar.gz", hash = "sha256:09b16deb8547d3412ad7b590689584cd0fe25ec8db3be37788be3810cbf19cb1"},
]
soupsieve = [
    {file = "soupsieve-2.3.2.post1-py3-none-any.whl", hash = "sha256:3b2503d3c7084a42b1ebd08116e5f81aadfaea95863628c80a3b774a11b7c759"},
    {file = "soupsieve-2.3.2.post1.tar.gz", hash = "sha256:fc53893b3da2c33de295667a0e19f078c14bf86544af307354de5fcf12a3f30d"},
]
sphinx = [
    {file = "Sphinx-5.1.1-py3-none-any.whl", hash = "sha256:309a8da80cb6da9f4713438e5b55861877d5d7976b69d87e336733637ea12693"},
    {file = "Sphinx-5.1.1.tar.gz", hash = "sha256:ba3224a4e206e1fbdecf98a4fae4992ef9b24b85ebf7b584bb340156eaf08d89"},
]
sphinx-github-changelog = [
    {file = "sphinx-github-changelog-1.2.0.tar.gz", hash = "sha256:1104d66fcb1849e46637e9b2e9385ed4323e3576b99f89890affbf569e16afde"},
    {file = "sphinx_github_changelog-1.2.0-py3-none-any.whl", hash = "sha256:07befeceab0b60047bd9aab09df8893d1feb5bd9c5f611541feb71dd5b98672c"},
]
sphinx-intl = [
    {file = "sphinx-intl-2.0.1.tar.gz", hash = "sha256:b25a6ec169347909e8d983eefe2d8adecb3edc2f27760db79b965c69950638b4"},
    {file = "sphinx_intl-2.0.1-py3.8.egg", hash = "sha256:2ff97cba0e4e43249e339a3c29dd2f5b63c25ce794050aabca320ad95f5c5b55"},
]
sphinx-rtd-theme = [
    {file = "sphinx_rtd_theme-1.0.0-py2.py3-none-any.whl", hash = "sha256:4d35a56f4508cfee4c4fb604373ede6feae2a306731d533f409ef5c3496fdbd8"},
    {file = "sphinx_rtd_theme-1.0.0.tar.gz", hash = "sha256:eec6d497e4c2195fa0e8b2016b337532b8a699a68bcb22a512870e16925c6a5c"},
]
sphinxcontrib-applehelp = [
    {file = "sphinxcontrib-applehelp-1.0.2.tar.gz", hash = "sha256:a072735ec80e7675e3f432fcae8610ecf509c5f1869d17e2eecff44389cdbc58"},
    {file = "sphinxcontrib_applehelp-1.0.2-py2.py3-none-any.whl", hash = "sha256:806111e5e962be97c29ec4c1e7fe277bfd19e9652fb1a4392105b43e01af885a"},
]
sphinxcontrib-devhelp = [
    {file = "sphinxcontrib-devhelp-1.0.2.tar.gz", hash = "sha256:ff7f1afa7b9642e7060379360a67e9c41e8f3121f2ce9164266f61b9f4b338e4"},
    {file = "sphinxcontrib_devhelp-1.0.2-py2.py3-none-any.whl", hash = "sha256:8165223f9a335cc1af7ffe1ed31d2871f325254c0423bc0c4c7cd1c1e4734a2e"},
]
sphinxcontrib-htmlhelp = [
    {file = "sphinxcontrib-htmlhelp-2.0.0.tar.gz", hash = "sha256:f5f8bb2d0d629f398bf47d0d69c07bc13b65f75a81ad9e2f71a63d4b7a2f6db2"},
    {file = "sphinxcontrib_htmlhelp-2.0.0-py2.py3-none-any.whl", hash = "sha256:d412243dfb797ae3ec2b59eca0e52dac12e75a241bf0e4eb861e450d06c6ed07"},
]
sphinxcontrib-jsmath = [
    {file = "sphinxcontrib-jsmath-1.0.1.tar.gz", hash = "sha256:a9925e4a4587247ed2191a22df5f6970656cb8ca2bd6284309578f2153e0c4b8"},
    {file = "sphinxcontrib_jsmath-1.0.1-py2.py3-none-any.whl", hash = "sha256:2ec2eaebfb78f3f2078e73666b1415417a116cc848b72e5172e596c871103178"},
]
sphinxcontrib-qthelp = [
    {file = "sphinxcontrib-qthelp-1.0.3.tar.gz", hash = "sha256:4c33767ee058b70dba89a6fc5c1892c0d57a54be67ddd3e7875a18d14cba5a72"},
    {file = "sphinxcontrib_qthelp-1.0.3-py2.py3-none-any.whl", hash = "sha256:bd9fc24bcb748a8d51fd4ecaade681350aa63009a347a8c14e637895444dfab6"},
]
sphinxcontrib-serializinghtml = [
    {file = "sphinxcontrib-serializinghtml-1.1.5.tar.gz", hash = "sha256:aa5f6de5dfdf809ef505c4895e51ef5c9eac17d0f287933eb49ec495280b6952"},
    {file = "sphinxcontrib_serializinghtml-1.1.5-py2.py3-none-any.whl", hash = "sha256:352a9a00ae864471d3a7ead8d7d79f5fc0b57e8b3f95e9867eb9eb28999b92fd"},
]
sqlparse = [
    {file = "sqlparse-0.4.2-py3-none-any.whl", hash = "sha256:48719e356bb8b42991bdbb1e8b83223757b93789c00910a616a071910ca4a64d"},
    {file = "sqlparse-0.4.2.tar.gz", hash = "sha256:0c00730c74263a94e5a9919ade150dfc3b19c574389985446148402998287dae"},
]
toml = [
    {file = "toml-0.10.2-py2.py3-none-any.whl", hash = "sha256:806143ae5bfb6a3c6e736a764057db0e6a0e05e338b5630894a5f779cabb4f9b"},
    {file = "toml-0.10.2.tar.gz", hash = "sha256:b3bda1d108d5dd99f4a20d24d9c348e91c4db7ab1b749200bded2f839ccbe68f"},
]
tomli = [
    {file = "tomli-2.0.1-py3-none-any.whl", hash = "sha256:939de3e7a6161af0c887ef91b7d41a53e7c5a1ca976325f429cb46ea9bc30ecc"},
    {file = "tomli-2.0.1.tar.gz", hash = "sha256:de526c12914f0c550d15924c62d72abc48d6fe7364aa87328337a31007fe8a4f"},
]
tomlkit = [
    {file = "tomlkit-0.11.4-py3-none-any.whl", hash = "sha256:25d4e2e446c453be6360c67ddfb88838cfc42026322770ba13d1fbd403a93a5c"},
    {file = "tomlkit-0.11.4.tar.gz", hash = "sha256:3235a9010fae54323e727c3ac06fb720752fe6635b3426e379daec60fbd44a83"},
]
typing-extensions = [
    {file = "typing_extensions-4.3.0-py3-none-any.whl", hash = "sha256:25642c956049920a5aa49edcdd6ab1e06d7e5d467fc00e0506c44ac86fbfca02"},
    {file = "typing_extensions-4.3.0.tar.gz", hash = "sha256:e6d2677a32f47fc7eb2795db1dd15c1f34eff616bcaf2cfb5e997f854fa1c4a6"},
]
tzdata = [
    {file = "tzdata-2022.2-py2.py3-none-any.whl", hash = "sha256:c3119520447d68ef3eb8187a55a4f44fa455f30eb1b4238fa5691ba094f2b05b"},
    {file = "tzdata-2022.2.tar.gz", hash = "sha256:21f4f0d7241572efa7f7a4fdabb052e61b55dc48274e6842697ccdf5253e5451"},
]
uritemplate = [
    {file = "uritemplate-4.1.1-py2.py3-none-any.whl", hash = "sha256:830c08b8d99bdd312ea4ead05994a38e8936266f84b9a7878232db50b044e02e"},
    {file = "uritemplate-4.1.1.tar.gz", hash = "sha256:4346edfc5c3b79f694bccd6d6099a322bbeb628dbf2cd86eea55a456ce5124f0"},
]
urllib3 = [
    {file = "urllib3-1.26.11-py2.py3-none-any.whl", hash = "sha256:c33ccba33c819596124764c23a97d25f32b28433ba0dedeb77d873a38722c9bc"},
    {file = "urllib3-1.26.11.tar.gz", hash = "sha256:ea6e8fb210b19d950fab93b60c9009226c63a28808bc8386e05301e25883ac0a"},
]
virtualenv = [
    {file = "virtualenv-20.16.3-py2.py3-none-any.whl", hash = "sha256:4193b7bc8a6cd23e4eb251ac64f29b4398ab2c233531e66e40b19a6b7b0d30c1"},
    {file = "virtualenv-20.16.3.tar.gz", hash = "sha256:d86ea0bb50e06252d79e6c241507cb904fcd66090c3271381372d6221a3970f9"},
]
waitress = [
    {file = "waitress-2.1.2-py3-none-any.whl", hash = "sha256:7500c9625927c8ec60f54377d590f67b30c8e70ef4b8894214ac6e4cad233d2a"},
    {file = "waitress-2.1.2.tar.gz", hash = "sha256:780a4082c5fbc0fde6a2fcfe5e26e6efc1e8f425730863c04085769781f51eba"},
]
webencodings = [
    {file = "webencodings-0.5.1-py2.py3-none-any.whl", hash = "sha256:a0af1213f3c2226497a97e2b3aa01a7e4bee4f403f95be16fc9acd2947514a78"},
    {file = "webencodings-0.5.1.tar.gz", hash = "sha256:b36a1c245f2d304965eb4e0a82848379241dc04b865afcc4aab16748587e1923"},
]
webob = [
    {file = "WebOb-1.8.7-py2.py3-none-any.whl", hash = "sha256:73aae30359291c14fa3b956f8b5ca31960e420c28c1bec002547fb04928cf89b"},
    {file = "WebOb-1.8.7.tar.gz", hash = "sha256:b64ef5141be559cfade448f044fa45c2260351edcb6a8ef6b7e00c7dcef0c323"},
]
webtest = [
    {file = "WebTest-3.0.0-py3-none-any.whl", hash = "sha256:2a001a9efa40d2a7e5d9cd8d1527c75f41814eb6afce2c3d207402547b1e5ead"},
    {file = "WebTest-3.0.0.tar.gz", hash = "sha256:54bd969725838d9861a9fa27f8d971f79d275d94ae255f5c501f53bb6d9929eb"},
]
wrapt = [
    {file = "wrapt-1.14.1-cp27-cp27m-macosx_10_9_x86_64.whl", hash = "sha256:1b376b3f4896e7930f1f772ac4b064ac12598d1c38d04907e696cc4d794b43d3"},
    {file = "wrapt-1.14.1-cp27-cp27m-manylinux1_i686.whl", hash = "sha256:903500616422a40a98a5a3c4ff4ed9d0066f3b4c951fa286018ecdf0750194ef"},
    {file = "wrapt-1.14.1-cp27-cp27m-manylinux1_x86_64.whl", hash = "sha256:5a9a0d155deafd9448baff28c08e150d9b24ff010e899311ddd63c45c2445e28"},
    {file = "wrapt-1.14.1-cp27-cp27m-manylinux2010_i686.whl", hash = "sha256:ddaea91abf8b0d13443f6dac52e89051a5063c7d014710dcb4d4abb2ff811a59"},
    {file = "wrapt-1.14.1-cp27-cp27m-manylinux2010_x86_64.whl", hash = "sha256:36f582d0c6bc99d5f39cd3ac2a9062e57f3cf606ade29a0a0d6b323462f4dd87"},
    {file = "wrapt-1.14.1-cp27-cp27mu-manylinux1_i686.whl", hash = "sha256:7ef58fb89674095bfc57c4069e95d7a31cfdc0939e2a579882ac7d55aadfd2a1"},
    {file = "wrapt-1.14.1-cp27-cp27mu-manylinux1_x86_64.whl", hash = "sha256:e2f83e18fe2f4c9e7db597e988f72712c0c3676d337d8b101f6758107c42425b"},
    {file = "wrapt-1.14.1-cp27-cp27mu-manylinux2010_i686.whl", hash = "sha256:ee2b1b1769f6707a8a445162ea16dddf74285c3964f605877a20e38545c3c462"},
    {file = "wrapt-1.14.1-cp27-cp27mu-manylinux2010_x86_64.whl", hash = "sha256:833b58d5d0b7e5b9832869f039203389ac7cbf01765639c7309fd50ef619e0b1"},
    {file = "wrapt-1.14.1-cp310-cp310-macosx_10_9_x86_64.whl", hash = "sha256:80bb5c256f1415f747011dc3604b59bc1f91c6e7150bd7db03b19170ee06b320"},
    {file = "wrapt-1.14.1-cp310-cp310-macosx_11_0_arm64.whl", hash = "sha256:07f7a7d0f388028b2df1d916e94bbb40624c59b48ecc6cbc232546706fac74c2"},
    {file = "wrapt-1.14.1-cp310-cp310-manylinux_2_17_aarch64.manylinux2014_aarch64.whl", hash = "sha256:02b41b633c6261feff8ddd8d11c711df6842aba629fdd3da10249a53211a72c4"},
    {file = "wrapt-1.14.1-cp310-cp310-manylinux_2_5_i686.manylinux1_i686.manylinux_2_17_i686.manylinux2014_i686.whl", hash = "sha256:2fe803deacd09a233e4762a1adcea5db5d31e6be577a43352936179d14d90069"},
    {file = "wrapt-1.14.1-cp310-cp310-manylinux_2_5_x86_64.manylinux1_x86_64.manylinux_2_17_x86_64.manylinux2014_x86_64.whl", hash = "sha256:257fd78c513e0fb5cdbe058c27a0624c9884e735bbd131935fd49e9fe719d310"},
    {file = "wrapt-1.14.1-cp310-cp310-musllinux_1_1_aarch64.whl", hash = "sha256:4fcc4649dc762cddacd193e6b55bc02edca674067f5f98166d7713b193932b7f"},
    {file = "wrapt-1.14.1-cp310-cp310-musllinux_1_1_i686.whl", hash = "sha256:11871514607b15cfeb87c547a49bca19fde402f32e2b1c24a632506c0a756656"},
    {file = "wrapt-1.14.1-cp310-cp310-musllinux_1_1_x86_64.whl", hash = "sha256:8ad85f7f4e20964db4daadcab70b47ab05c7c1cf2a7c1e51087bfaa83831854c"},
    {file = "wrapt-1.14.1-cp310-cp310-win32.whl", hash = "sha256:a9a52172be0b5aae932bef82a79ec0a0ce87288c7d132946d645eba03f0ad8a8"},
    {file = "wrapt-1.14.1-cp310-cp310-win_amd64.whl", hash = "sha256:6d323e1554b3d22cfc03cd3243b5bb815a51f5249fdcbb86fda4bf62bab9e164"},
    {file = "wrapt-1.14.1-cp35-cp35m-manylinux1_i686.whl", hash = "sha256:43ca3bbbe97af00f49efb06e352eae40434ca9d915906f77def219b88e85d907"},
    {file = "wrapt-1.14.1-cp35-cp35m-manylinux1_x86_64.whl", hash = "sha256:6b1a564e6cb69922c7fe3a678b9f9a3c54e72b469875aa8018f18b4d1dd1adf3"},
    {file = "wrapt-1.14.1-cp35-cp35m-manylinux2010_i686.whl", hash = "sha256:00b6d4ea20a906c0ca56d84f93065b398ab74b927a7a3dbd470f6fc503f95dc3"},
    {file = "wrapt-1.14.1-cp35-cp35m-manylinux2010_x86_64.whl", hash = "sha256:a85d2b46be66a71bedde836d9e41859879cc54a2a04fad1191eb50c2066f6e9d"},
    {file = "wrapt-1.14.1-cp35-cp35m-win32.whl", hash = "sha256:dbcda74c67263139358f4d188ae5faae95c30929281bc6866d00573783c422b7"},
    {file = "wrapt-1.14.1-cp35-cp35m-win_amd64.whl", hash = "sha256:b21bb4c09ffabfa0e85e3a6b623e19b80e7acd709b9f91452b8297ace2a8ab00"},
    {file = "wrapt-1.14.1-cp36-cp36m-macosx_10_9_x86_64.whl", hash = "sha256:9e0fd32e0148dd5dea6af5fee42beb949098564cc23211a88d799e434255a1f4"},
    {file = "wrapt-1.14.1-cp36-cp36m-manylinux_2_17_aarch64.manylinux2014_aarch64.whl", hash = "sha256:9736af4641846491aedb3c3f56b9bc5568d92b0692303b5a305301a95dfd38b1"},
    {file = "wrapt-1.14.1-cp36-cp36m-manylinux_2_5_i686.manylinux1_i686.manylinux_2_17_i686.manylinux2014_i686.whl", hash = "sha256:5b02d65b9ccf0ef6c34cba6cf5bf2aab1bb2f49c6090bafeecc9cd81ad4ea1c1"},
    {file = "wrapt-1.14.1-cp36-cp36m-manylinux_2_5_x86_64.manylinux1_x86_64.manylinux_2_17_x86_64.manylinux2014_x86_64.whl", hash = "sha256:21ac0156c4b089b330b7666db40feee30a5d52634cc4560e1905d6529a3897ff"},
    {file = "wrapt-1.14.1-cp36-cp36m-musllinux_1_1_aarch64.whl", hash = "sha256:9f3e6f9e05148ff90002b884fbc2a86bd303ae847e472f44ecc06c2cd2fcdb2d"},
    {file = "wrapt-1.14.1-cp36-cp36m-musllinux_1_1_i686.whl", hash = "sha256:6e743de5e9c3d1b7185870f480587b75b1cb604832e380d64f9504a0535912d1"},
    {file = "wrapt-1.14.1-cp36-cp36m-musllinux_1_1_x86_64.whl", hash = "sha256:d79d7d5dc8a32b7093e81e97dad755127ff77bcc899e845f41bf71747af0c569"},
    {file = "wrapt-1.14.1-cp36-cp36m-win32.whl", hash = "sha256:81b19725065dcb43df02b37e03278c011a09e49757287dca60c5aecdd5a0b8ed"},
    {file = "wrapt-1.14.1-cp36-cp36m-win_amd64.whl", hash = "sha256:b014c23646a467558be7da3d6b9fa409b2c567d2110599b7cf9a0c5992b3b471"},
    {file = "wrapt-1.14.1-cp37-cp37m-macosx_10_9_x86_64.whl", hash = "sha256:88bd7b6bd70a5b6803c1abf6bca012f7ed963e58c68d76ee20b9d751c74a3248"},
    {file = "wrapt-1.14.1-cp37-cp37m-manylinux_2_17_aarch64.manylinux2014_aarch64.whl", hash = "sha256:b5901a312f4d14c59918c221323068fad0540e34324925c8475263841dbdfe68"},
    {file = "wrapt-1.14.1-cp37-cp37m-manylinux_2_5_i686.manylinux1_i686.manylinux_2_17_i686.manylinux2014_i686.whl", hash = "sha256:d77c85fedff92cf788face9bfa3ebaa364448ebb1d765302e9af11bf449ca36d"},
    {file = "wrapt-1.14.1-cp37-cp37m-manylinux_2_5_x86_64.manylinux1_x86_64.manylinux_2_17_x86_64.manylinux2014_x86_64.whl", hash = "sha256:8d649d616e5c6a678b26d15ece345354f7c2286acd6db868e65fcc5ff7c24a77"},
    {file = "wrapt-1.14.1-cp37-cp37m-musllinux_1_1_aarch64.whl", hash = "sha256:7d2872609603cb35ca513d7404a94d6d608fc13211563571117046c9d2bcc3d7"},
    {file = "wrapt-1.14.1-cp37-cp37m-musllinux_1_1_i686.whl", hash = "sha256:ee6acae74a2b91865910eef5e7de37dc6895ad96fa23603d1d27ea69df545015"},
    {file = "wrapt-1.14.1-cp37-cp37m-musllinux_1_1_x86_64.whl", hash = "sha256:2b39d38039a1fdad98c87279b48bc5dce2c0ca0d73483b12cb72aa9609278e8a"},
    {file = "wrapt-1.14.1-cp37-cp37m-win32.whl", hash = "sha256:60db23fa423575eeb65ea430cee741acb7c26a1365d103f7b0f6ec412b893853"},
    {file = "wrapt-1.14.1-cp37-cp37m-win_amd64.whl", hash = "sha256:709fe01086a55cf79d20f741f39325018f4df051ef39fe921b1ebe780a66184c"},
    {file = "wrapt-1.14.1-cp38-cp38-macosx_10_9_x86_64.whl", hash = "sha256:8c0ce1e99116d5ab21355d8ebe53d9460366704ea38ae4d9f6933188f327b456"},
    {file = "wrapt-1.14.1-cp38-cp38-macosx_11_0_arm64.whl", hash = "sha256:e3fb1677c720409d5f671e39bac6c9e0e422584e5f518bfd50aa4cbbea02433f"},
    {file = "wrapt-1.14.1-cp38-cp38-manylinux_2_17_aarch64.manylinux2014_aarch64.whl", hash = "sha256:642c2e7a804fcf18c222e1060df25fc210b9c58db7c91416fb055897fc27e8cc"},
    {file = "wrapt-1.14.1-cp38-cp38-manylinux_2_5_i686.manylinux1_i686.manylinux_2_17_i686.manylinux2014_i686.whl", hash = "sha256:7b7c050ae976e286906dd3f26009e117eb000fb2cf3533398c5ad9ccc86867b1"},
    {file = "wrapt-1.14.1-cp38-cp38-manylinux_2_5_x86_64.manylinux1_x86_64.manylinux_2_17_x86_64.manylinux2014_x86_64.whl", hash = "sha256:ef3f72c9666bba2bab70d2a8b79f2c6d2c1a42a7f7e2b0ec83bb2f9e383950af"},
    {file = "wrapt-1.14.1-cp38-cp38-musllinux_1_1_aarch64.whl", hash = "sha256:01c205616a89d09827986bc4e859bcabd64f5a0662a7fe95e0d359424e0e071b"},
    {file = "wrapt-1.14.1-cp38-cp38-musllinux_1_1_i686.whl", hash = "sha256:5a0f54ce2c092aaf439813735584b9537cad479575a09892b8352fea5e988dc0"},
    {file = "wrapt-1.14.1-cp38-cp38-musllinux_1_1_x86_64.whl", hash = "sha256:2cf71233a0ed05ccdabe209c606fe0bac7379fdcf687f39b944420d2a09fdb57"},
    {file = "wrapt-1.14.1-cp38-cp38-win32.whl", hash = "sha256:aa31fdcc33fef9eb2552cbcbfee7773d5a6792c137b359e82879c101e98584c5"},
    {file = "wrapt-1.14.1-cp38-cp38-win_amd64.whl", hash = "sha256:d1967f46ea8f2db647c786e78d8cc7e4313dbd1b0aca360592d8027b8508e24d"},
    {file = "wrapt-1.14.1-cp39-cp39-macosx_10_9_x86_64.whl", hash = "sha256:3232822c7d98d23895ccc443bbdf57c7412c5a65996c30442ebe6ed3df335383"},
    {file = "wrapt-1.14.1-cp39-cp39-macosx_11_0_arm64.whl", hash = "sha256:988635d122aaf2bdcef9e795435662bcd65b02f4f4c1ae37fbee7401c440b3a7"},
    {file = "wrapt-1.14.1-cp39-cp39-manylinux_2_17_aarch64.manylinux2014_aarch64.whl", hash = "sha256:9cca3c2cdadb362116235fdbd411735de4328c61425b0aa9f872fd76d02c4e86"},
    {file = "wrapt-1.14.1-cp39-cp39-manylinux_2_5_i686.manylinux1_i686.manylinux_2_17_i686.manylinux2014_i686.whl", hash = "sha256:d52a25136894c63de15a35bc0bdc5adb4b0e173b9c0d07a2be9d3ca64a332735"},
    {file = "wrapt-1.14.1-cp39-cp39-manylinux_2_5_x86_64.manylinux1_x86_64.manylinux_2_17_x86_64.manylinux2014_x86_64.whl", hash = "sha256:40e7bc81c9e2b2734ea4bc1aceb8a8f0ceaac7c5299bc5d69e37c44d9081d43b"},
    {file = "wrapt-1.14.1-cp39-cp39-musllinux_1_1_aarch64.whl", hash = "sha256:b9b7a708dd92306328117d8c4b62e2194d00c365f18eff11a9b53c6f923b01e3"},
    {file = "wrapt-1.14.1-cp39-cp39-musllinux_1_1_i686.whl", hash = "sha256:6a9a25751acb379b466ff6be78a315e2b439d4c94c1e99cb7266d40a537995d3"},
    {file = "wrapt-1.14.1-cp39-cp39-musllinux_1_1_x86_64.whl", hash = "sha256:34aa51c45f28ba7f12accd624225e2b1e5a3a45206aa191f6f9aac931d9d56fe"},
    {file = "wrapt-1.14.1-cp39-cp39-win32.whl", hash = "sha256:dee0ce50c6a2dd9056c20db781e9c1cfd33e77d2d569f5d1d9321c641bb903d5"},
    {file = "wrapt-1.14.1-cp39-cp39-win_amd64.whl", hash = "sha256:dee60e1de1898bde3b238f18340eec6148986da0455d8ba7848d50470a7a32fb"},
    {file = "wrapt-1.14.1.tar.gz", hash = "sha256:380a85cf89e0e69b7cfbe2ea9f765f004ff419f34194018a6827ac0e3edfed4d"},
]
zipp = [
    {file = "zipp-3.8.1-py3-none-any.whl", hash = "sha256:47c40d7fe183a6f21403a199b3e4192cca5774656965b0a4988ad2f8feb5f009"},
    {file = "zipp-3.8.1.tar.gz", hash = "sha256:05b45f1ee8f807d0cc928485ca40a07cb491cf092ff587c0df9cb1fd154848d2"},
]<|MERGE_RESOLUTION|>--- conflicted
+++ resolved
@@ -27,7 +27,6 @@
 
 [package.dependencies]
 lazy-object-proxy = ">=1.4.0"
-setuptools = ">=20.0"
 typing-extensions = {version = ">=3.10", markers = "python_version < \"3.10\""}
 wrapt = [
     {version = ">=1.11,<2", markers = "python_version < \"3.11\""},
@@ -971,13 +970,8 @@
 version = "3.0.9"
 description = "pyparsing module - Classes and methods to define and execute parsing grammars"
 category = "main"
-<<<<<<< HEAD
-optional = true
-python-versions = ">=3.6"
-=======
 optional = false
 python-versions = ">=3.6.8"
->>>>>>> 4b30f584
 
 [package.extras]
 diagrams = ["jinja2", "railroad-diagrams"]
@@ -1123,19 +1117,6 @@
 category = "main"
 optional = false
 python-versions = "*"
-
-[[package]]
-name = "setuptools"
-version = "62.1.0"
-description = "Easily download, build, install, upgrade, and uninstall Python packages"
-category = "dev"
-optional = false
-python-versions = ">=3.7"
-
-[package.extras]
-docs = ["sphinx", "jaraco.packaging (>=9)", "rst.linker (>=1.9)", "jaraco.tidelift (>=1.4)", "pygments-github-lexers (==0.0.5)", "sphinx-favicon", "sphinx-inline-tabs", "sphinxcontrib-towncrier", "furo"]
-testing = ["pytest (>=6)", "pytest-checkdocs (>=2.4)", "pytest-flake8", "pytest-enabler (>=1.0.1)", "pytest-perf", "mock", "flake8-2020", "virtualenv (>=13.0.0)", "wheel", "pip (>=19.1)", "jaraco.envs (>=2.2)", "pytest-xdist", "jaraco.path (>=3.2.0)", "build", "filelock (>=3.4.0)", "pip-run (>=8.8)", "ini2toml[lite] (>=0.9)", "tomli-w (>=1.0.0)", "pytest-black (>=0.3.7)", "pytest-cov", "pytest-mypy (>=0.9.1)"]
-testing-integration = ["pytest", "pytest-xdist", "pytest-enabler", "virtualenv (>=13.0.0)", "tomli", "wheel", "jaraco.path (>=3.2.0)", "jaraco.envs (>=2.2)", "build", "filelock (>=3.4.0)"]
 
 [[package]]
 name = "six"
@@ -1217,7 +1198,6 @@
 [package.dependencies]
 babel = "*"
 click = "*"
-setuptools = "*"
 sphinx = "*"
 
 [package.extras]
@@ -1473,11 +1453,7 @@
 [metadata]
 lock-version = "1.1"
 python-versions = "^3.8"
-<<<<<<< HEAD
-content-hash = "604732c5db8c36c78ed4c2fc644b8a254d6e75bea0f1bcc421625e3a1c90a09e"
-=======
 content-hash = "a082de3ef9a27fa1e97a25755c24d798fab5ae9f71b00f459819f617877a114f"
->>>>>>> 4b30f584
 
 [metadata.files]
 alabaster = [
@@ -2266,10 +2242,6 @@
     {file = "rjsmin-1.2.0-cp39-cp39-manylinux2014_x86_64.whl", hash = "sha256:8944a8a55ac825b8e5ec29f341ecb7574697691ef416506885898d2f780fb4ca"},
     {file = "rjsmin-1.2.0.tar.gz", hash = "sha256:6c529feb6c400984452494c52dd9fdf59185afeacca2afc5174a28ab37751a1b"},
 ]
-setuptools = [
-    {file = "setuptools-62.1.0-py3-none-any.whl", hash = "sha256:26ead7d1f93efc0f8c804d9fafafbe4a44b179580a7105754b245155f9af05a8"},
-    {file = "setuptools-62.1.0.tar.gz", hash = "sha256:47c7b0c0f8fc10eec4cf1e71c6fdadf8decaa74ffa087e68cd1c20db7ad6a592"},
-]
 six = [
     {file = "six-1.16.0-py2.py3-none-any.whl", hash = "sha256:8abb2f1d86890a2dfb989f9a77cfcfd3e47c2a354b01111771326f8aa26e0254"},
     {file = "six-1.16.0.tar.gz", hash = "sha256:1e61c37477a1626458e36f7b1d82aa5c9b094fa4802892072e49de9c60c4c926"},
