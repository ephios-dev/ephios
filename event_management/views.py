import json

import guardian.mixins
from django.contrib import messages
from django.contrib.auth import get_user_model
from django.contrib.auth.mixins import LoginRequiredMixin, PermissionRequiredMixin
from django.contrib.auth.models import Group
from django.core.exceptions import ValidationError
from django.http import HttpResponse
from django.shortcuts import get_object_or_404, redirect
from django.urls import reverse, reverse_lazy
from django.utils.timezone import get_default_timezone
from django.views.generic import (
    DeleteView,
    DetailView,
    ListView,
    TemplateView,
    UpdateView,
    View,
    CreateView,
    RedirectView,
)
from django.views.generic.detail import SingleObjectMixin
from guardian.shortcuts import get_objects_for_user, get_users_with_perms

from event_management import mail
from event_management.forms import EventForm, ShiftForm
from event_management.models import (
    Event,
    Shift,
    AbstractParticipation,
)
from django.utils.translation import gettext as _

from event_management.signup import SignupError, DeclineError
from jep.permissions import get_groups_with_perms


class HomeView(LoginRequiredMixin, TemplateView):
    template_name = "event_management/home.html"


class EventListView(LoginRequiredMixin, ListView):
    model = Event

    def get_queryset(self):
        return get_objects_for_user(self.request.user, "event_management.view_event")


class EventDetailView(guardian.mixins.PermissionRequiredMixin, DetailView):
    model = Event
    permission_required = "event_management.view_event"

    def get_queryset(self):
        if self.request.user.has_perm("event_management.add_event"):
            return Event.all_objects
        else:
            return Event.objects


class EventUpdateView(guardian.mixins.PermissionRequiredMixin, UpdateView):
    model = Event
    queryset = Event.all_objects
    permission_required = "event_management.change_event"
    raise_exception = True
    accept_global_perms = True

    def get_form(self, form_class=None):
        visible_queryset = get_objects_for_user(
            self.request.user, "publish_event_for_group", klass=Group
        )
        initial = {
            "visible_for": get_groups_with_perms(self.object, only_with_perms_in=["view_event"]),
            "responsible_persons": get_users_with_perms(
                self.object, only_with_perms_in=["change_event"], with_group_users=False
            ),
            "responsible_groups": get_groups_with_perms(
                self.object, only_with_perms_in=["change_event"]
            ),
        }
        event_form = EventForm(self.request.POST or None, instance=self.object, initial=initial)
        event_form.fields["visible_for"].queryset = visible_queryset
        return event_form


class EventCreateView(PermissionRequiredMixin, CreateView):
    template_name = "event_management/event_form.html"
    permission_required = "event_management.add_event"

    def get_form(self, form_class=None):
        event_form = EventForm(
            self.request.POST or None,
            initial={
                "responsible_persons": get_user_model().objects.filter(pk=self.request.user.pk)
            },
        )
        event_form.fields["visible_for"].queryset = get_objects_for_user(
            self.request.user, "publish_event_for_group", klass=Group
        )
        return event_form

    def get_context_data(self, **kwargs):
        inactive_events = Event.all_objects.filter(active=False)
        kwargs.setdefault("inactive_events", inactive_events)
        return super().get_context_data(**kwargs)

    def get_success_url(self):
        return reverse("event_management:event_createshift", kwargs={"pk": self.object.pk})


class EventActivateView(PermissionRequiredMixin, RedirectView):
    permission_required = "event_management.add_event"

    def get_redirect_url(self, *args, **kwargs):
        event = get_object_or_404(Event.all_objects, pk=kwargs["pk"])
<<<<<<< HEAD
        if not event.active:
            event.active = True
            event.save()
            messages.success(self.request, _(f"The event {event.title} has been saved."))
            mail.new_event(event)
=======
        event.active = True
        event.save()
        messages.success(
            self.request, _("The event {title} has been saved.".format(title=event.title))
        )
>>>>>>> 8b6ce7ae
        return event.get_absolute_url()


class EventDeleteView(PermissionRequiredMixin, DeleteView):
    queryset = Event.all_objects
    permission_required = "event_management.delete_event"
    success_url = reverse_lazy("event_management:event_list")


class ShiftCreateView(PermissionRequiredMixin, TemplateView):
    permission_required = "event_management.add_event"
    template_name = "event_management/shift_form.html"

    def get_event(self):
        return get_object_or_404(Event.all_objects, pk=self.kwargs.get("pk"))

    def get_shift_form(self):
        return ShiftForm(self.request.POST or None)

    def get_context_data(self, **kwargs):
        event = self.get_event()
        kwargs.setdefault("event", event)
        kwargs.setdefault("form", self.get_shift_form())
        return super().get_context_data(**kwargs)

    def post(self, *args, **kwargs):
        form = self.get_shift_form()
        try:
            from event_management.signup import signup_method_from_slug

            signup_method = signup_method_from_slug(self.request.POST["signup_method_slug"])
            configuration_form = signup_method.get_configuration_form(self.request.POST)
        except ValueError as e:
            raise ValidationError(e)
        if form.is_valid() and configuration_form.is_valid():
            shift = form.save(commit=False)
            event = self.get_event()
            shift.event = event
            shift.signup_configuration = configuration_form.get_configuration()
            shift.save()
            if "addAnother" in self.request.POST:
                return redirect(
                    reverse(
                        "event_management:event_createshift", kwargs={"pk": self.kwargs.get("pk")}
                    )
                )
            else:
                event.active = True
                event.save()
                messages.success(
                    self.request, _("The event {title} has been saved.".format(title=event.title))
                )
                return redirect(event.get_absolute_url())
        else:
            return self.render_to_response(
                self.get_context_data(
                    form=form,
                    configuration_form=signup_method.render_configuration_form(configuration_form),
                )
            )


class ShiftConfigurationFormView(View):
    def get(self, request, *args, **kwargs):
        from event_management.signup import signup_method_from_slug

        signup_method = signup_method_from_slug(self.kwargs.get("slug"))
        return HttpResponse(signup_method.render_configuration_form())


class ShiftUpdateView(guardian.mixins.PermissionRequiredMixin, TemplateView, SingleObjectMixin):
    model = Shift
    template_name = "event_management/shift_form.html"
    permission_required = "event_management.change_event"
    raise_exception = True
    accept_global_perms = True

    def get_permission_object(self):
        return self.get_object().event

    def get_shift_form(self):
        return ShiftForm(
            self.request.POST or None,
            instance=self.object,
            initial={
                "date": self.object.meeting_time.date(),
                "meeting_time": self.object.meeting_time.astimezone(get_default_timezone()).time(),
                "start_time": self.object.start_time.astimezone(get_default_timezone()).time(),
                "end_time": self.object.end_time.astimezone(get_default_timezone()).time(),
            },
        )

    def get_configuration_form(self):
        return self.object.signup_method.render_configuration_form(
            data=self.request.POST or None, initial=json.loads(self.object.signup_configuration)
        )

    def get_context_data(self, **kwargs):
        self.object = self.get_object()
        kwargs.setdefault("event", self.object.event)
        kwargs.setdefault("form", self.get_shift_form())
        kwargs.setdefault("configuration_form", self.get_configuration_form())
        return super().get_context_data(**kwargs)

    def post(self, *args, **kwargs):
        self.object = self.get_object()
        form = self.get_shift_form()
        try:
            from event_management.signup import signup_method_from_slug

            signup_method = signup_method_from_slug(self.request.POST["signup_method_slug"])
            configuration_form = signup_method.get_configuration_form(self.request.POST)
        except ValueError as e:
            raise ValidationError(e)
        if form.is_valid() and configuration_form.is_valid():
            shift = form.save(commit=False)
            shift.signup_configuration = configuration_form.get_configuration()
            shift.save()
            if "addAnother" in self.request.POST:
                return redirect(
                    reverse("event_management:event_createshift", kwargs={"pk": shift.event.pk})
                )
            else:
                messages.success(
                    self.request, _("The shift {shift} has been saved.".format(shift=shift))
                )
                return redirect(self.object.event.get_absolute_url())
        else:
            return self.render_to_response(
                self.get_context_data(
                    form=form,
                    configuration_form=signup_method.render_configuration_form(configuration_form),
                )
            )


class ShiftDeleteView(PermissionRequiredMixin, DeleteView):
    permission_required = "event_management.change_event"
    model = Shift

    def delete(self, request, *args, **kwargs):
        self.object = self.get_object()
        if self.object.event.shifts.count() == 1:
            messages.error(self.request, _("You cannot delete the last shift!"))
            return redirect(self.object.event.get_absolute_url())
        else:
            return super().delete(request, *args, **kwargs)

    def get_success_url(self):
        messages.success(self.request, _("The shift has been deleted."))
        return self.object.event.get_absolute_url()


# TODO rename to signup
class ShiftRegisterView(LoginRequiredMixin, View):
    def get(self, request, *args, **kwargs):
        shift = get_object_or_404(Shift, id=self.kwargs["pk"])
        return shift.signup_method.signup_view(request, *args, **kwargs)


class ShiftDeclineView(RedirectView):
    def get_redirect_url(self, *args, **kwargs):
        shift = get_object_or_404(Shift, id=self.kwargs["pk"])
        return shift.signup_method.decline_view(self.request)<|MERGE_RESOLUTION|>--- conflicted
+++ resolved
@@ -113,19 +113,13 @@
 
     def get_redirect_url(self, *args, **kwargs):
         event = get_object_or_404(Event.all_objects, pk=kwargs["pk"])
-<<<<<<< HEAD
         if not event.active:
             event.active = True
             event.save()
-            messages.success(self.request, _(f"The event {event.title} has been saved."))
+            messages.success(
+                self.request, _("The event {title} has been saved.".format(title=event.title))
+            )
             mail.new_event(event)
-=======
-        event.active = True
-        event.save()
-        messages.success(
-            self.request, _("The event {title} has been saved.".format(title=event.title))
-        )
->>>>>>> 8b6ce7ae
         return event.get_absolute_url()
 
 
