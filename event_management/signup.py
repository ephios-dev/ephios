--- conflicted
+++ resolved
@@ -130,29 +130,19 @@
         participation = participator.participation_for(self.shift)
         if participation is not None:
             if participation.state == AbstractParticipation.REQUESTED:
-<<<<<<< HEAD
                 return SignupError(
-                    _(f"You have already requested your participation for shift {self.shift}.")
-                )
-            elif participation.state == AbstractParticipation.CONFIRMED:
-                return SignupError(_(f"You are already signed up for shift {self.shift}."))
-            elif participation.state == AbstractParticipation.RESPONSIBLE_REJECTED:
-                return SignupError(_(f"You are rejected from shift {self.shift}."))
-=======
-                raise SignupError(
                     _("You have already requested your participation for shift {shift}").format(
                         shift=self.shift
                     )
                 )
             elif participation.state == AbstractParticipation.CONFIRMED:
-                raise SignupError(
+                return SignupError(
                     _("You are already signed up for shift {shift}").format(shift=self.shift)
                 )
             elif participation.state == AbstractParticipation.RESPONSIBLE_REJECTED:
-                raise SignupError(
+                return SignupError(
                     _("You are rejected from shift {shift}.").format(shift=self.shift)
                 )
->>>>>>> 8b6ce7ae
             elif participation.state == AbstractParticipation.USER_DECLINED:
                 participation.state = AbstractParticipation.REQUESTED
 
@@ -164,19 +154,11 @@
             return SignupError(_("The signup period is over."))
 
     def check_participator_age(self, participator):
-<<<<<<< HEAD
         minimum_age = self.configuration.minimum_age
         if minimum_age is not None and participator.age < minimum_age:
-            return SignupError(_(f"Too young. The minimum age is {minimum_age}."))
-=======
-        # TODO get minimum age from self.shift.configuration
-        ...
-        minimum_age = 16
-        if participator.age < minimum_age:
-            raise SignupError(
+            return SignupError(
                 _("You are too young. The minimum age is {age}.").format(age=minimum_age)
             )
->>>>>>> 8b6ce7ae
 
     def can_user_decline(self, participator):
         if participation := participator.participation_for(self.shift):
@@ -184,27 +166,6 @@
         else:
             return True
 
-<<<<<<< HEAD
-=======
-    def check_participation_state_for_decline(self, participator):
-        participation = participator.participation_for(self.shift)
-        if participation is not None:
-            if participation.state == AbstractParticipation.CONFIRMED:
-                raise DeclineError(
-                    _("You are bindingly signed up for shift {shift}.").format(shift=self.shift)
-                )
-            elif participation.state == AbstractParticipation.RESPONSIBLE_REJECTED:
-                raise DeclineError(
-                    _("You are rejected from shift {shift}.").format(shift=self.shift)
-                )
-            elif participation.state == AbstractParticipation.USER_DECLINED:
-                raise DeclineError(
-                    _("You have already declined participating in shift {shift}.").format(
-                        shift=self.shift
-                    )
-                )
-
->>>>>>> 8b6ce7ae
     def create_participation(self, participator):
         """Create and configure a participation object for the given participator."""
         if errors := self.get_signup_errors(participator):
@@ -228,12 +189,18 @@
         participation = participator.participation_for(self.shift)
         if participation is not None:
             if participation.state == AbstractParticipation.CONFIRMED:
-                raise DeclineError(_(f"You are bindingly signed up for shift {self.shift}."))
+                return DeclineError(
+                    _("You are bindingly signed up for shift {shift}.").format(shift=self.shift)
+                )
             elif participation.state == AbstractParticipation.RESPONSIBLE_REJECTED:
-                raise DeclineError(_(f"You are rejected from shift {self.shift}."))
+                return DeclineError(
+                    _("You are rejected from shift {shift}.").format(shift=self.shift)
+                )
             elif participation.state == AbstractParticipation.USER_DECLINED:
-                raise DeclineError(
-                    _(f"You have already declined participating in shift {self.shift}.")
+                return DeclineError(
+                    _("You have already declined participating in shift {shift}.").format(
+                        shift=self.shift
+                    )
                 )
 
     def decline_view(self, request):
