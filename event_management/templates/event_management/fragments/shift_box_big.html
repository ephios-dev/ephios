--- conflicted
+++ resolved
@@ -19,22 +19,12 @@
             <div class="row">
                 <div class="col-md-6">
                     <p>
-<<<<<<< HEAD
-                        <b>Date:</b> {{ shift.start_time | date:"d.m.Y" }} <br>
-                        <b>Meeting time:</b> {{ shift.meeting_time | date:"H:i" }} <br>
-                        <b>Start time:</b> {{ shift.start_time | date:"H:i" }} <br>
-                        <b>End time:</b> {{ shift.end_time | date:"H:i" }} <br>
-                        <b>Minors allowed:</b> {{ shift.minors_allowed | yesno }} <br>
-                        {% if event.active and not without_controls%}
-                            <b>Status:</b> {{ shift|shift_status:request.user }} <br>
-=======
                         <b>{% trans "Date" %}:</b> {{ shift.start_time | date:"d.m.Y" }} <br>
                         <b>{% trans "Meeting time" %}:</b> {{ shift.meeting_time | date:"H:i" }} <br>
                         <b>{% trans "Start time" %}:</b> {{ shift.start_time | date:"H:i" }} <br>
                         <b>{% trans "End time" %}:</b> {{ shift.end_time | date:"H:i" }} <br>
-                        {% if event.active %}
+                        {% if event.active and not without_controls %}
                             <b>{% trans "Status" %}:</b> {{ shift|shift_status:request.user }} <br>
->>>>>>> 8b6ce7ae
                             {% with can_sign_up=shift|can_sign_up:request.user %}
                                 {% if can_sign_up %}
                                     <a class="btn btn-primary"
