{% load event_extras %}
{% load i18n %}

<div class="card mb-3">
    <div class="card-body">
        <h5 class="card-title">
            <span class="fa fa-calendar-alt"></span>
            {{ shift.get_start_end_time_display }}
            {% if can_change %}
                <small class="float-right">
                    <a href="{% url "event_management:shift_edit" shift.pk %}"><span class="fas fa-edit"></span>
                        {% trans "Edit" %}</a>
                    {% if shift.event.shifts.count > 1 %}
                        <a href="{% url "event_management:shift_delete" shift.pk %}"><span
                                class="fas fa-trash-alt"></span> {% trans "Delete" %}</a>
                    {% endif %}
                </small>
            {% endif %}
        </h5>
        <div class="card-body container">
            <div class="row">
<<<<<<< HEAD
                <div class="col-md-6">
                    <p>
                        <b>{% trans "Date" %}:</b> {{ shift.start_time | date:"d.m.Y" }} <br>
                        <b>{% trans "Meeting time" %}:</b> {{ shift.meeting_time | date:"H:i" }} <br>
                        <b>{% trans "Start time" %}:</b> {{ shift.start_time | date:"H:i" }} <br>
                        <b>{% trans "End time" %}:</b> {{ shift.end_time | date:"H:i" }} <br>
                        {% if event.active and not without_controls %}
                            <b>{% trans "Status" %}:</b> {{ shift|shift_status:request.user }} <br>
                            {% with can_sign_up=shift|can_sign_up:request.user %}
                                {% if can_sign_up %}
                                    <a class="btn btn-primary"
                                       href="{% url "event_management:shift_register" shift.id %}">{% trans "Register" %}</a>
                                {% endif %}
                            {% endwith %}
                            {% with can_user_decline=shift|can_user_decline:request.user %}
                                {% if can_user_decline %}
                                    <a class="btn btn-danger"
                                       href="{% url "event_management:shift_user_decline" shift.id %}">{% trans "Decline" %}</a>
                                {% endif %}
                            {% endwith %}
=======
                <div class="col-lg-4">
                    <dl>
                        <dt>{% trans "Meeting time" %}</dt>
                        <dd> {{ shift.meeting_time | time }}</dd>
                        {% for label, value in shift.signup_method.get_signup_info.items %}
                            <dt>{{ label }}</dt>
                            <dd> {{ value }}</dd>
                        {% endfor %}
                        {% if event.active %}
                            <dt>{{ shift|shift_status:request.user }}</dt>
                            <dd>
                                {% with can_sign_up=shift|can_sign_up:request.user %}
                                    {% if can_sign_up %}
                                        <a class="btn btn-outline-success"
                                           href="{% url "event_management:shift_register" shift.id %}">{% trans "Register" %}</a>
                                    {% else %}
                                        <span class="d-inline-block" tabindex="0"
                                              data-toggle="tooltip" data-html="true" data-placement="bottom" title="
                                            {% for error in shift|signup_errors:request.user %}
                                                <p>{{ error.message }}</p>
                                            {% endfor %}
                                            ">
                                            <button type="button" class="btn btn-outline-success"
                                                    style="pointer-events: none;"
                                                    disabled>{% trans "Register" %}</button>
                                        </span>
                                    {% endif %}
                                {% endwith %}
                                {% with can_user_decline=shift|can_user_decline:request.user %}
                                    {% if can_user_decline %}
                                        <a class="btn btn-outline-danger"
                                           href="{% url "event_management:shift_user_decline" shift.id %}">{% trans "Decline" %}</a>
                                    {% else %}
                                        <span class="d-inline-block" tabindex="0"
                                              data-toggle="tooltip" data-html="true" data-placement="bottom" title="
                                            {% for error in shift|decline_errors:request.user %}
                                                <p>{{ error.message }}</p>
                                            {% endfor %}
                                            ">
                                            <button type="button" class="btn btn-outline-danger"
                                                    style="pointer-events: none;"
                                                    disabled>{% trans "Decline" %}</button>
                                        </span>
                                    {% endif %}
                                {% endwith %}
                            </dd>
>>>>>>> ef44271a
                        {% endif %}
                    </dl>
                </div>
                <div class="col-lg-8">
                    {{ shift.signup_method.render_shift_state }}
                </div>
            </div>
        </div>
    </div>
</div><|MERGE_RESOLUTION|>--- conflicted
+++ resolved
@@ -19,28 +19,6 @@
         </h5>
         <div class="card-body container">
             <div class="row">
-<<<<<<< HEAD
-                <div class="col-md-6">
-                    <p>
-                        <b>{% trans "Date" %}:</b> {{ shift.start_time | date:"d.m.Y" }} <br>
-                        <b>{% trans "Meeting time" %}:</b> {{ shift.meeting_time | date:"H:i" }} <br>
-                        <b>{% trans "Start time" %}:</b> {{ shift.start_time | date:"H:i" }} <br>
-                        <b>{% trans "End time" %}:</b> {{ shift.end_time | date:"H:i" }} <br>
-                        {% if event.active and not without_controls %}
-                            <b>{% trans "Status" %}:</b> {{ shift|shift_status:request.user }} <br>
-                            {% with can_sign_up=shift|can_sign_up:request.user %}
-                                {% if can_sign_up %}
-                                    <a class="btn btn-primary"
-                                       href="{% url "event_management:shift_register" shift.id %}">{% trans "Register" %}</a>
-                                {% endif %}
-                            {% endwith %}
-                            {% with can_user_decline=shift|can_user_decline:request.user %}
-                                {% if can_user_decline %}
-                                    <a class="btn btn-danger"
-                                       href="{% url "event_management:shift_user_decline" shift.id %}">{% trans "Decline" %}</a>
-                                {% endif %}
-                            {% endwith %}
-=======
                 <div class="col-lg-4">
                     <dl>
                         <dt>{% trans "Meeting time" %}</dt>
@@ -49,7 +27,7 @@
                             <dt>{{ label }}</dt>
                             <dd> {{ value }}</dd>
                         {% endfor %}
-                        {% if event.active %}
+                        {% if event.active and not without_controls %}
                             <dt>{{ shift|shift_status:request.user }}</dt>
                             <dd>
                                 {% with can_sign_up=shift|can_sign_up:request.user %}
@@ -87,7 +65,6 @@
                                     {% endif %}
                                 {% endwith %}
                             </dd>
->>>>>>> ef44271a
                         {% endif %}
                     </dl>
                 </div>
