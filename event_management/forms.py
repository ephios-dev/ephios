from datetime import datetime, timedelta

from django.contrib.auth.models import Group
from django.core.exceptions import ValidationError
from django.forms import (
    ModelForm,
    ModelMultipleChoiceField,
    modelformset_factory,
    Select,
    DateField,
    TimeField,
)
from django.utils.timezone import get_default_timezone, make_aware
from django_select2.forms import Select2Widget, Select2MultipleWidget
from guardian.shortcuts import assign_perm, remove_perm

from event_management.models import Event, Shift
from event_management.signup import register_signup_methods
from jep.widgets import CustomDateInput, CustomTimeInput
from user_management.models import UserProfile
<<<<<<< HEAD
from user_management.widgets import MultiUserProfileWidget
=======
from django.utils.translation import gettext as _
>>>>>>> 8b6ce7ae


class EventForm(ModelForm):
    visible_for = ModelMultipleChoiceField(
<<<<<<< HEAD
        queryset=Group.objects.none(), widget=Select2MultipleWidget
    )
    responsible_persons = ModelMultipleChoiceField(
        queryset=UserProfile.objects.all(), required=False, widget=MultiUserProfileWidget
    )
    responsible_groups = ModelMultipleChoiceField(
        queryset=Group.objects.all(), required=False, widget=Select2MultipleWidget
=======
        queryset=Group.objects.none(),
        label=_("Visible for"),
        help_text=_("Select groups which the event shall be visible for."),
    )
    responsible_persons = ModelMultipleChoiceField(
        queryset=UserProfile.objects.all(), required=False, label=_("Responsible persons")
    )
    responsible_groups = ModelMultipleChoiceField(
        queryset=Group.objects.all(), required=False, label=_("Responsible groups")
>>>>>>> 8b6ce7ae
    )

    class Meta:
        model = Event
        fields = ["title", "description", "location", "type"]

    def save(self, commit=True):
        event = super().save(commit)
        if "visible_for" in self.changed_data:
            for group in self.cleaned_data["visible_for"]:
                assign_perm("view_event", group, event)
            for group in self.fields["visible_for"].queryset.difference(
                self.cleaned_data["visible_for"]
            ):
                remove_perm("view_event", group, event)
        if "responsible_groups" in self.changed_data:
            for group in self.cleaned_data["responsible_groups"].difference(
                self.initial["responsible_groups"]
            ):
                assign_perm("change_event", group, event)
                assign_perm("view_event", group, event)
            for group in self.initial["responsible_groups"].difference(
                self.cleaned_data["responsible_groups"]
            ):
                remove_perm("change_event", group, event)
                if group not in self.cleaned_data["visible_for"]:
                    remove_perm("view_event", group, event)
        if "responsible_persons" in self.changed_data:
            for user in self.cleaned_data["responsible_persons"].difference(
                self.initial["responsible_persons"]
            ):
                assign_perm("change_event", user, event)
                assign_perm("view_event", user, event)
            for user in self.initial["responsible_persons"].difference(
                self.cleaned_data["responsible_persons"]
            ):
                remove_perm("change_event", user, event)
                remove_perm("view_event", user, event)
        return event


class ShiftForm(ModelForm):
    date = DateField(widget=CustomDateInput(format="%Y-%m-%d"))
    meeting_time = TimeField(widget=CustomTimeInput)
    start_time = TimeField(widget=CustomTimeInput)
    end_time = TimeField(widget=CustomTimeInput)

    field_order = ["date", "meeting_time", "start_time", "end_time", "signup_method_slug"]

    class Meta:
        model = Shift
        fields = ["meeting_time", "start_time", "end_time", "signup_method_slug"]
        widgets = {
            "signup_method_slug": Select(
                choices=(
                    (method.slug, method.verbose_name)
                    for receiver, method in register_signup_methods.send(None)
                )
            )
        }

    def clean(self):
        cleaned_data = super(ShiftForm, self).clean()
        cleaned_data["meeting_time"] = make_aware(
            datetime.combine(cleaned_data["date"], cleaned_data["meeting_time"])
        )
        cleaned_data["start_time"] = make_aware(
            datetime.combine(cleaned_data["date"], cleaned_data["start_time"])
        )
        cleaned_data["end_time"] = make_aware(
            datetime.combine(self.cleaned_data["date"], cleaned_data["end_time"])
        )
        if self.cleaned_data["end_time"] <= self.cleaned_data["start_time"]:
            cleaned_data["end_time"] = cleaned_data["end_time"] + timedelta(days=1)
        if not cleaned_data["meeting_time"] <= cleaned_data["start_time"]:
            raise ValidationError(_("Meeting time must not be after start time!"))
        return cleaned_data<|MERGE_RESOLUTION|>--- conflicted
+++ resolved
@@ -18,34 +18,28 @@
 from event_management.signup import register_signup_methods
 from jep.widgets import CustomDateInput, CustomTimeInput
 from user_management.models import UserProfile
-<<<<<<< HEAD
+from django.utils.translation import gettext as _
 from user_management.widgets import MultiUserProfileWidget
-=======
-from django.utils.translation import gettext as _
->>>>>>> 8b6ce7ae
 
 
 class EventForm(ModelForm):
     visible_for = ModelMultipleChoiceField(
-<<<<<<< HEAD
-        queryset=Group.objects.none(), widget=Select2MultipleWidget
-    )
-    responsible_persons = ModelMultipleChoiceField(
-        queryset=UserProfile.objects.all(), required=False, widget=MultiUserProfileWidget
-    )
-    responsible_groups = ModelMultipleChoiceField(
-        queryset=Group.objects.all(), required=False, widget=Select2MultipleWidget
-=======
         queryset=Group.objects.none(),
         label=_("Visible for"),
         help_text=_("Select groups which the event shall be visible for."),
+        widget=Select2MultipleWidget,
     )
     responsible_persons = ModelMultipleChoiceField(
-        queryset=UserProfile.objects.all(), required=False, label=_("Responsible persons")
+        queryset=UserProfile.objects.all(),
+        required=False,
+        label=_("Responsible persons"),
+        widget=MultiUserProfileWidget,
     )
     responsible_groups = ModelMultipleChoiceField(
-        queryset=Group.objects.all(), required=False, label=_("Responsible groups")
->>>>>>> 8b6ce7ae
+        queryset=Group.objects.all(),
+        required=False,
+        label=_("Responsible groups"),
+        widget=Select2MultipleWidget,
     )
 
     class Meta:
