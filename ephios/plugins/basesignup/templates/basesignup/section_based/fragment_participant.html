{% extends "core/disposition/base_participation.html" %}
<<<<<<< HEAD
{% load user_extras %}
{% load bootstrap4 %}
=======
{% load ephios_crispy %}
>>>>>>> 91bcfd0a
{% load i18n %}
{% block body %}
    <h6 class="mb-0">
        <div class="row align-items-center no-gutters">
            <div class="col-8 d-flex pr-3">
                <div class="pr-1">
                    <span class="fa fa-user"></span>
                    {{ form.instance.participant }}
                    {% if form.preferred_section %}
                        <small class="text-secondary">
                            <br> {% translate "prefers" %}
                            {{ form.preferred_section.title }}
                        </small>
                    {% endif %}
                </div>
                <div>
                    {% for qualification in form.instance.participant.qualifications|get_relevant_qualifications %}
                        <span class="badge badge-secondary">{{ qualification }}</span>
                    {% endfor %}
                </div>
            </div>
<<<<<<< HEAD
            <div class="col-4 d-flex justify-content-between align-items-center">
                {% bootstrap_field form.section show_label='sr-only' form_group_class="form-group d-inline-block mb-0" %}
=======
            <div class="col-6 d-flex justify-content-between align-items-center">
                {% crispy_field form.section label_class="d-none" wrapper_class="d-inline-block mb-0" %}
>>>>>>> 91bcfd0a

                {% if form.can_delete %}
                    <button type="button" class="btn float-right btn-sm ml-1" data-formset-delete-button>
                        <i class="fas fa-times"></i>
                    </button>
                {% endif %}
            </div>
        </div>
    </h6>
{% endblock %}<|MERGE_RESOLUTION|>--- conflicted
+++ resolved
@@ -1,10 +1,6 @@
 {% extends "core/disposition/base_participation.html" %}
-<<<<<<< HEAD
 {% load user_extras %}
-{% load bootstrap4 %}
-=======
 {% load ephios_crispy %}
->>>>>>> 91bcfd0a
 {% load i18n %}
 {% block body %}
     <h6 class="mb-0">
@@ -26,13 +22,8 @@
                     {% endfor %}
                 </div>
             </div>
-<<<<<<< HEAD
-            <div class="col-4 d-flex justify-content-between align-items-center">
-                {% bootstrap_field form.section show_label='sr-only' form_group_class="form-group d-inline-block mb-0" %}
-=======
             <div class="col-6 d-flex justify-content-between align-items-center">
                 {% crispy_field form.section label_class="d-none" wrapper_class="d-inline-block mb-0" %}
->>>>>>> 91bcfd0a
 
                 {% if form.can_delete %}
                     <button type="button" class="btn float-right btn-sm ml-1" data-formset-delete-button>
