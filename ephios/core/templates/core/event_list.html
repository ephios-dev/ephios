--- conflicted
+++ resolved
@@ -45,31 +45,6 @@
                 </div>
             </small>
         </h1>
-<<<<<<< HEAD
-    </div>
-    <form id="bulk_action_form" method="get">
-        {% if perms.core.add_event %}
-            <div id="event-controls" class="d-flex flex-wrap pb-3">
-                <div class="dropdown m-1 ms-0">
-                    <button class="btn btn-primary dropdown-toggle" type="button" id="eventCreateButton"
-                            data-bs-toggle="dropdown" aria-haspopup="true" aria-expanded="false">
-                        <span class="fa fa-plus"></span>
-                        {% translate "Add event" %}
-                    </button>
-                    <div class="dropdown-menu dropdown-menu-right" aria-labelledby="eventCreateButton">
-                        {% for eventtype in eventtypes %}
-                            <a class="dropdown-item" href="{% url "core:event_create" eventtype.pk %}">
-                                {% blocktranslate with title=eventtype.title %}Add
-                                    {{ title }}{% endblocktranslate %}</a>
-                        {% endfor %}
-                    </div>
-                </div>
-                <div class="bulk-actions">
-                    <button class="btn btn-secondary m-1 ms-0" type="submit" name="delete"
-                            formaction="{% url "core:event_bulk_delete" %}"><span
-                            class="fa fa-trash-alt"></span> {% translate "Delete selected" %}</button>
-                    {% event_bulk_actions %}
-=======
         <div class="clearfix">{# clear the float-end above #}</div>
         <form method="GET" id="filter-form">
             {# show the filter if data has been submitted and it's not forced to hide, or if it has errors #}
@@ -78,7 +53,6 @@
                 <div class="col-6 col-md-4 col-lg-3">
                     {% crispy_field filter_form.state %}
                     {% crispy_field filter_form.query show_labels=False %}
->>>>>>> f1dd5c6c
                 </div>
                 {% crispy_field filter_form.types wrapper_class="col-6 col-md-4 col-lg-3 d-flex flex-column" show_labels=True %}
                 {% if mode != "calendar" %}
