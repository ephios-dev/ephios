{% extends "base.html" %}
<<<<<<< HEAD
{% load rich_text %}
=======
{% load bootstrap %}
>>>>>>> 91bcfd0a
{% load guardian_tags %}
{% load i18n %}

{% block title %}
    {{ event.title }}
{% endblock %}

{% block content %}
    {% get_obj_perms request.user for event as "event_perms" %}
    {% if not event.active %}
        {% if event.shifts.exists %}
            {% trans "This event has not been saved! If you are done editing the event, you can save it." as not_active_error %}
            {% trans "Save" as save_trans %}
            <form method='POST' class='form' action='{% url "core:event_activate" event.pk %}'>
                {% csrf_token %}
                {% render_alert not_active_error|add:"<button type='submit' class='btn btn-primary'>"|add:save_trans|add:"</button>"|safe "warning" %}
            </form>
        {% else %}
            {% trans "This event has not been saved! Please add a shift to save this event." as no_shift_error %}
            {% render_alert no_shift_error "danger" %}
        {% endif %}
    {% endif %}
    <div class="page-header clearfix">
        <h2>
            <small class="float-right mr-lg-3"><span class="badge badge-dark">{{ event.type }}</span></small>
            {{ event.title }}
        </h2>
        <h4 class="text-muted">
            {{ event.location }}
        </h4>
        {% if "change_event" in event_perms %}
            <div class="float-right d-inline">
                <div class="dropdown">
                    <button class="btn btn-primary dropdown-toggle" type="button" id="actionDropdownButton"
                            data-toggle="dropdown" aria-haspopup="true" aria-expanded="false">
                        {% translate "Manage event" %}
                    </button>
                    <div class="dropdown-menu dropdown-menu-right" aria-labelledby="actionDropdownButton">
                        <a class="dropdown-item"
                           href="{% url "core:event_edit" event.pk %}">
                            <span class="fas fa-edit"></span>
                            {% trans "Edit event" %}
                        </a>
                        <a class="dropdown-item"
                           href="{% url "core:event_createshift" event.pk %}">
                            <span class="fas fa-plus"></span>
                            {% trans "Add another shift" %}
                        </a>
                        <a class="dropdown-item"
                           href="{% url "core:event_delete" event.pk %}">
                            <span class="fas fa-trash-alt"></span>
                            {% trans "Delete event" %}
                        </a>
                        <a class="dropdown-item"
                           href="{% url "core:event_copy" event.pk %}">
                            <span class="fas fa-copy"></span>
                            {% translate "Copy event" %}
                        </a>
                        <a class="dropdown-item"
                           href="{% url "core:event_detail_pdf" event.pk %}">
                            <span class="fas fa-file-pdf"></span>
                            {% trans "Download PDF" %}
                        </a>
                    </div>
                </div>
            </div>
        {% endif %}
    </div>
    <div>{{ event.description|rich_text:"h1,h2" }}</div>
    <div>
        {% for shift in event.shifts.all %}
            {% include "core/fragments/shift_box_big.html" with shift=shift %}
        {% endfor %}
    </div>
{% endblock %}<|MERGE_RESOLUTION|>--- conflicted
+++ resolved
@@ -1,9 +1,6 @@
 {% extends "base.html" %}
-<<<<<<< HEAD
+{% load bootstrap %}
 {% load rich_text %}
-=======
-{% load bootstrap %}
->>>>>>> 91bcfd0a
 {% load guardian_tags %}
 {% load i18n %}
 
