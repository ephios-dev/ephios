--- conflicted
+++ resolved
@@ -56,23 +56,6 @@
                             <span class="fas fa-trash-alt"></span>
                             {% trans "Delete event" %}
                         </a>
-<<<<<<< HEAD
-                        <a class="dropdown-item"
-                           href="{% url "core:event_copy" event.pk %}">
-                            <span class="fas fa-copy"></span>
-                            {% translate "Copy event" %}
-                        </a>
-                        <a class="dropdown-item"
-                           href="{% url "core:event_detail_pdf" event.pk %}">
-                            <span class="fas fa-file-pdf"></span>
-                            {% trans "Download PDF" %}
-                        </a>
-                        <a class="dropdown-item"
-                           href="{% url "core:event_notifications" event.pk %}">
-                            <span class="fas fa-envelope"></span>
-                            {% trans "Send notifications" %}
-                        </a>
-=======
                         {% if event.active %}
                             <a class="dropdown-item"
                                href="{% url "core:event_copy" event.pk %}">
@@ -84,8 +67,12 @@
                                 <span class="fas fa-file-pdf"></span>
                                 {% trans "Download PDF" %}
                             </a>
+                            <a class="dropdown-item"
+                               href="{% url "core:event_notifications" event.pk %}">
+                                <span class="fas fa-envelope"></span>
+                                {% trans "Send notifications" %}
+                            </a>
                         {% endif %}
->>>>>>> 7da0796c
                     </div>
                 </div>
             </div>
