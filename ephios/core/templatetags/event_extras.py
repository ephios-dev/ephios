--- conflicted
+++ resolved
@@ -6,12 +6,8 @@
 from django.utils.html import format_html
 from django.utils.safestring import mark_safe
 
-<<<<<<< HEAD
 from ephios.core.models import AbstractParticipation, EventType, LocalParticipation
-=======
-from ephios.core.models import AbstractParticipation, LocalParticipation
 from ephios.core.signals import register_event_bulk_action
->>>>>>> b74b7f3d
 from ephios.core.views.signup import request_to_participant
 from ephios.extra.colors import get_eventtype_color_style
 
@@ -87,7 +83,19 @@
     return counter
 
 
-<<<<<<< HEAD
+@register.simple_tag(name="event_bulk_actions")
+def event_bulk_actions():
+    html = ""
+    for _, actions in register_event_bulk_action.send(None):
+        html += "".join(
+            [
+                f"<button class='btn btn-secondary mr-1' type='submit' name='{action['url']}' formaction='{action['url']}'><span class='fa {action['icon']}'></span> {action['label']}</button>"
+                for action in actions
+            ]
+        )
+    return format_html(html)
+
+
 @register.simple_tag(name="eventtype_colors")
 def eventtype_colors():
     return mark_safe(
@@ -101,17 +109,4 @@
 
 @register.filter(name="color_css")
 def eventtype_color_css(eventtype):
-    return get_eventtype_color_style(eventtype)
-=======
-@register.simple_tag(name="event_bulk_actions")
-def event_bulk_actions():
-    html = ""
-    for _, actions in register_event_bulk_action.send(None):
-        html += "".join(
-            [
-                f"<button class='btn btn-secondary mr-1' type='submit' name='{action['url']}' formaction='{action['url']}'><span class='fa {action['icon']}'></span> {action['label']}</button>"
-                for action in actions
-            ]
-        )
-    return format_html(html)
->>>>>>> b74b7f3d
+    return get_eventtype_color_style(eventtype)