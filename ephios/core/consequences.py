--- conflicted
+++ resolved
@@ -108,11 +108,7 @@
 
     @classmethod
     def render(cls, consequence):
-<<<<<<< HEAD
-        return _("{user} logs {hours} hours on {date}. Reason: {reason}").format(
-=======
         return _("{user} obtains {hours:.1f} working hours for {reason} on {date}").format(
->>>>>>> c64cdf39
             user=consequence.user.get_full_name(),
             hours=number_format(consequence.data.get("hours"), use_l10n=True, decimal_pos=2),
             reason=consequence.data.get("reason"),
