from datetime import date, datetime, timedelta

<<<<<<< HEAD
from crispy_forms.helper import FormHelper
from crispy_forms.layout import Field, Layout, Submit
=======
import django.forms as forms
>>>>>>> 7da0796c
from django.contrib.auth import get_user_model
from django.contrib.auth.models import Group
from django.core.exceptions import ValidationError
from django.db.models import Q
<<<<<<< HEAD
from django.forms import (
    CharField,
    ChoiceField,
    DateField,
    Form,
    ModelForm,
    ModelMultipleChoiceField,
    RadioSelect,
    Select,
    Textarea,
    TimeField,
)
=======
from django.template.loader import render_to_string
>>>>>>> 7da0796c
from django.utils.timezone import make_aware
from django.utils.translation import gettext as _
from django_select2.forms import Select2MultipleWidget
from dynamic_preferences.forms import PreferenceForm
from guardian.shortcuts import assign_perm, get_objects_for_user, get_users_with_perms, remove_perm
from recurrence.forms import RecurrenceField

from ephios.core import signup
from ephios.core.models import Event, EventType, LocalParticipation, Shift, UserProfile
from ephios.core.registries import event_type_preference_registry
from ephios.core.widgets import MultiUserProfileWidget
from ephios.extra.permissions import get_groups_with_perms
from ephios.extra.widgets import CustomDateInput, CustomTimeInput


class EventForm(forms.ModelForm):
    visible_for = forms.ModelMultipleChoiceField(
        queryset=Group.objects.none(),
        label=_("Visible for"),
        help_text=_(
            "Select groups which the event shall be visible for. Regardless, the event will be visible for users that already signed up."
        ),
        widget=Select2MultipleWidget,
        required=False,
    )
    responsible_users = forms.ModelMultipleChoiceField(
        queryset=UserProfile.objects.all(),
        required=False,
        label=_("Responsible persons"),
        widget=MultiUserProfileWidget,
    )
    responsible_groups = forms.ModelMultipleChoiceField(
        queryset=Group.objects.all(),
        required=False,
        label=_("Responsible groups"),
        widget=Select2MultipleWidget,
    )

    class Meta:
        model = Event
        fields = ["title", "description", "location"]

    def __init__(self, **kwargs):
        user = kwargs.pop("user")
        can_publish_for_groups = get_objects_for_user(user, "publish_event_for_group", klass=Group)

        if (event := kwargs.get("instance", None)) is not None:
            self.eventtype = event.type
            responsible_users = get_users_with_perms(
                event, only_with_perms_in=["change_event"], with_group_users=False
            )
            responsible_groups = get_groups_with_perms(event, only_with_perms_in=["change_event"])
            visible_for = get_groups_with_perms(event, only_with_perms_in=["view_event"]).exclude(
                id__in=responsible_groups
            )

            self.locked_visible_for_groups = set(visible_for.exclude(id__in=can_publish_for_groups))
            kwargs["initial"] = {
                "visible_for": visible_for.filter(id__in=can_publish_for_groups),
                "responsible_users": responsible_users,
                "responsible_groups": responsible_groups,
                **kwargs.get("initial", {}),
            }
        else:
            self.eventtype = kwargs.pop("eventtype")
            kwargs["initial"] = {
                "responsible_users": self.eventtype.preferences.get("responsible_users")
                or get_user_model().objects.filter(pk=user.pk),
                "responsible_groups": self.eventtype.preferences.get("responsible_groups"),
                "visible_for": self.eventtype.preferences.get("visible_for")
                or get_objects_for_user(user, "publish_event_for_group", klass=Group),
            }
            self.locked_visible_for_groups = set()

        super().__init__(**kwargs)

        self.fields["visible_for"].queryset = can_publish_for_groups
        self.fields["visible_for"].disabled = not can_publish_for_groups
        if self.locked_visible_for_groups:
            self.fields["visible_for"].help_text = _(
                "Select groups which the event shall be visible for. "
                "This event is also visible for <b>{groups}</b>, "
                "but you don't have the permission to change visibility "
                "for those groups."
            ).format(groups=", ".join(group.name for group in self.locked_visible_for_groups))

    def save(self, commit=True):
        self.instance.type = self.eventtype
        event = super().save(commit=commit)

        # delete existing permissions
        # (better implement https://github.com/django-guardian/django-guardian/issues/654)
        for group in get_groups_with_perms(
            event, only_with_perms_in=["view_event", "change_event"]
        ):
            remove_perm("view_event", group, event)
            remove_perm("change_event", group, event)
        for user in get_users_with_perms(event, only_with_perms_in=["view_event", "change_event"]):
            remove_perm("view_event", user, event)
            remove_perm("change_event", user, event)

        # assign designated permissions
        assign_perm(
            "view_event",
            Group.objects.filter(
                Q(id__in=self.cleaned_data["visible_for"])
                | Q(id__in=self.cleaned_data["responsible_groups"])
                | Q(id__in=(g.id for g in self.locked_visible_for_groups))
            ),
            event,
        )
        assign_perm("change_event", self.cleaned_data["responsible_groups"], event)
        assign_perm("change_event", self.cleaned_data["responsible_users"], event)

        # Assign view_event to responsible users  and to non-responsible users
        # that already have some sort of participation for the event
        # (-> they saw and interacted with it)
        assign_perm(
            "view_event",
            UserProfile.objects.filter(
                Q(pk__in=self.cleaned_data["responsible_users"])
                | Q(
                    pk__in=LocalParticipation.objects.filter(
                        shift_id__in=event.shifts.all()
                    ).values_list("user", flat=True)
                )
            ),
            event,
        )

        return event


class ShiftForm(forms.ModelForm):
    date = forms.DateField(widget=CustomDateInput(format="%Y-%m-%d"))
    meeting_time = forms.TimeField(widget=CustomTimeInput)
    start_time = forms.TimeField(widget=CustomTimeInput)
    end_time = forms.TimeField(widget=CustomTimeInput)

    field_order = ["date", "meeting_time", "start_time", "end_time", "signup_method_slug"]

    class Meta:
        model = Shift
        fields = ["meeting_time", "start_time", "end_time", "signup_method_slug"]

    def __init__(self, *args, **kwargs):
        super().__init__(*args, **kwargs)
        self.fields["signup_method_slug"].widget = forms.Select(
            choices=((method.slug, method.verbose_name) for method in signup.all_signup_methods())
        )

    def clean(self):
        cleaned_data = super().clean()
        if {"date", "meeting_time", "start_time", "end_time"} <= set(cleaned_data.keys()):
            cleaned_data["meeting_time"] = make_aware(
                datetime.combine(cleaned_data["date"], cleaned_data["meeting_time"])
            )
            cleaned_data["start_time"] = make_aware(
                datetime.combine(cleaned_data["date"], cleaned_data["start_time"])
            )
            cleaned_data["end_time"] = make_aware(
                datetime.combine(self.cleaned_data["date"], cleaned_data["end_time"])
            )
            if self.cleaned_data["end_time"] <= self.cleaned_data["start_time"]:
                cleaned_data["end_time"] = cleaned_data["end_time"] + timedelta(days=1)
            if not cleaned_data["meeting_time"] <= cleaned_data["start_time"]:
                raise ValidationError(_("Meeting time must not be after start time!"))
        return cleaned_data


class EventDuplicationForm(forms.Form):
    start_date = forms.DateField(
        widget=CustomDateInput(format="%Y-%m-%d"),
        initial=date.today(),
        help_text=_(
            "This date will be used as the start date for recurring events that you create below, e.g. daily events will be created from this date onwards."
        ),
    )
    recurrence = RecurrenceField(required=False)


class EventTypeForm(forms.ModelForm):
    class Meta:
        model = EventType
        fields = ["title", "can_grant_qualification"]


class EventTypePreferenceForm(PreferenceForm):
    registry = event_type_preference_registry


<<<<<<< HEAD
class EventNotificationForm(Form):
    NEW_EVENT = "new"
    REMINDER = "remind"
    PARTICIPANTS = "participants"
    action = ChoiceField(
        choices=[
            (NEW_EVENT, _("Send notification about new event to everyone")),
            (REMINDER, _("Send reminder to everyone that is not participating")),
            (PARTICIPANTS, _("Send remarks to all participants")),
        ],
        widget=RadioSelect,
        label=False,
    )
    mail_content = CharField(required=False, widget=Textarea)

    def __init__(self, *args, **kwargs):
        super().__init__(*args, **kwargs)
        self.helper = FormHelper(self)
        self.helper.layout = Layout(
            Field("action"),
            Field("mail_content", wrapper_class="no-display"),
            Submit("submit", _("Send")),
        )
=======
class BaseEventPluginForm(forms.Form):
    @property
    def heading(self):
        raise NotImplementedError

    def render(self):
        return render_to_string("core/fragments/event_plugin_form.html", context={"form": self})

    def save(self):
        pass
>>>>>>> 7da0796c
<|MERGE_RESOLUTION|>--- conflicted
+++ resolved
@@ -1,31 +1,13 @@
 from datetime import date, datetime, timedelta
 
-<<<<<<< HEAD
+import django.forms as forms
 from crispy_forms.helper import FormHelper
 from crispy_forms.layout import Field, Layout, Submit
-=======
-import django.forms as forms
->>>>>>> 7da0796c
 from django.contrib.auth import get_user_model
 from django.contrib.auth.models import Group
 from django.core.exceptions import ValidationError
 from django.db.models import Q
-<<<<<<< HEAD
-from django.forms import (
-    CharField,
-    ChoiceField,
-    DateField,
-    Form,
-    ModelForm,
-    ModelMultipleChoiceField,
-    RadioSelect,
-    Select,
-    Textarea,
-    TimeField,
-)
-=======
 from django.template.loader import render_to_string
->>>>>>> 7da0796c
 from django.utils.timezone import make_aware
 from django.utils.translation import gettext as _
 from django_select2.forms import Select2MultipleWidget
@@ -217,21 +199,32 @@
     registry = event_type_preference_registry
 
 
-<<<<<<< HEAD
-class EventNotificationForm(Form):
+class BaseEventPluginForm(forms.Form):
+    @property
+    def heading(self):
+        raise NotImplementedError
+
+    def render(self):
+        return render_to_string("core/fragments/event_plugin_form.html", context={"form": self})
+
+    def save(self):
+        pass
+
+
+class EventNotificationForm(forms.Form):
     NEW_EVENT = "new"
     REMINDER = "remind"
     PARTICIPANTS = "participants"
-    action = ChoiceField(
+    action = forms.ChoiceField(
         choices=[
             (NEW_EVENT, _("Send notification about new event to everyone")),
             (REMINDER, _("Send reminder to everyone that is not participating")),
             (PARTICIPANTS, _("Send remarks to all participants")),
         ],
-        widget=RadioSelect,
+        widget=forms.RadioSelect,
         label=False,
     )
-    mail_content = CharField(required=False, widget=Textarea)
+    mail_content = forms.CharField(required=False, widget=forms.Textarea)
 
     def __init__(self, *args, **kwargs):
         super().__init__(*args, **kwargs)
@@ -240,16 +233,4 @@
             Field("action"),
             Field("mail_content", wrapper_class="no-display"),
             Submit("submit", _("Send")),
-        )
-=======
-class BaseEventPluginForm(forms.Form):
-    @property
-    def heading(self):
-        raise NotImplementedError
-
-    def render(self):
-        return render_to_string("core/fragments/event_plugin_form.html", context={"form": self})
-
-    def save(self):
-        pass
->>>>>>> 7da0796c
+        )