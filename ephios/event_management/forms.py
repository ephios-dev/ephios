from datetime import datetime, timedelta

from django.contrib.auth.models import Group
from django.core.exceptions import ValidationError
from django.db.models import Q
from django.forms import DateField, ModelForm, ModelMultipleChoiceField, Select, TimeField, Form
from django.utils.timezone import make_aware
from django.utils.translation import gettext as _
from django_select2.forms import Select2MultipleWidget
<<<<<<< HEAD
from guardian.shortcuts import (
    assign_perm,
    remove_perm,
    get_users_with_perms,
    get_objects_for_user,
)
from recurrence.forms import RecurrenceField
=======
from guardian.shortcuts import assign_perm, get_objects_for_user, get_users_with_perms, remove_perm
>>>>>>> a4e03ff0

from ephios.event_management import signup
from ephios.event_management.models import Event, Shift
from ephios.extra.permissions import get_groups_with_perms
from ephios.extra.widgets import CustomDateInput, CustomTimeInput
from ephios.user_management.models import UserProfile
from ephios.user_management.widgets import MultiUserProfileWidget


class EventForm(ModelForm):
    visible_for = ModelMultipleChoiceField(
        queryset=Group.objects.none(),
        label=_("Visible for"),
        help_text=_("Select groups which the event shall be visible for."),
        widget=Select2MultipleWidget,
        required=False,
    )
    responsible_users = ModelMultipleChoiceField(
        queryset=UserProfile.objects.all(),
        required=False,
        label=_("Responsible persons"),
        widget=MultiUserProfileWidget,
    )
    responsible_groups = ModelMultipleChoiceField(
        queryset=Group.objects.all(),
        required=False,
        label=_("Responsible groups"),
        widget=Select2MultipleWidget,
    )

    class Meta:
        model = Event
        fields = ["title", "description", "location", "type", "mail_updates"]

    def __init__(self, **kwargs):
        user = kwargs.pop("user")
        can_publish_for_groups = get_objects_for_user(user, "publish_event_for_group", klass=Group)

        if (event := kwargs.get("instance", None)) is not None:
            responsible_users = get_users_with_perms(
                event, only_with_perms_in=["change_event"], with_group_users=False
            )
            responsible_groups = get_groups_with_perms(event, only_with_perms_in=["change_event"])
            visible_for = get_groups_with_perms(event, only_with_perms_in=["view_event"]).exclude(
                id__in=responsible_groups
            )

            self.locked_visible_for_groups = set(visible_for.exclude(id__in=can_publish_for_groups))
            kwargs["initial"] = {
                "visible_for": visible_for.filter(id__in=can_publish_for_groups),
                "responsible_users": responsible_users,
                "responsible_groups": responsible_groups,
                **kwargs.get("initial", {}),
            }
        else:
            self.locked_visible_for_groups = set()

        super().__init__(**kwargs)

        self.fields["visible_for"].queryset = can_publish_for_groups
        self.fields["visible_for"].disabled = not can_publish_for_groups
        if self.locked_visible_for_groups:
            self.fields["visible_for"].help_text = _(
                "Select groups which the event shall be visible for. "
                "This event is also visible for <b>{groups}</b>, "
                "but you don't have the permission to change visibility "
                "for those groups."
            ).format(groups=", ".join(group.name for group in self.locked_visible_for_groups))

    def save(self, commit=True):
        event = super().save(commit)

        # delete existing permissions
        # (better implement https://github.com/django-guardian/django-guardian/issues/654)
        for group in get_groups_with_perms(
            event, only_with_perms_in=["view_event", "change_event"]
        ):
            remove_perm("view_event", group, event)
            remove_perm("change_event", group, event)
        for user in get_users_with_perms(event, only_with_perms_in=["view_event", "change_event"]):
            remove_perm("view_event", user, event)
            remove_perm("change_event", user, event)

        # assign designated permissions
        assign_perm(
            "view_event",
            Group.objects.filter(
                Q(id__in=self.cleaned_data["visible_for"])
                | Q(id__in=self.cleaned_data["responsible_groups"])
                | Q(id__in=(g.id for g in self.locked_visible_for_groups))
            ),
            event,
        )
        assign_perm("change_event", self.cleaned_data["responsible_groups"], event)
        assign_perm("view_event", self.cleaned_data["responsible_users"], event)
        assign_perm("change_event", self.cleaned_data["responsible_users"], event)

        return event


class ShiftForm(ModelForm):
    date = DateField(widget=CustomDateInput(format="%Y-%m-%d"))
    meeting_time = TimeField(widget=CustomTimeInput)
    start_time = TimeField(widget=CustomTimeInput)
    end_time = TimeField(widget=CustomTimeInput)

    field_order = ["date", "meeting_time", "start_time", "end_time", "signup_method_slug"]

    class Meta:
        model = Shift
        fields = ["meeting_time", "start_time", "end_time", "signup_method_slug"]

    def __init__(self, *args, **kwargs):
        super().__init__(*args, **kwargs)
        self.fields["signup_method_slug"].widget = Select(
            choices=((method.slug, method.verbose_name) for method in signup.all_signup_methods())
        )

    def clean(self):
        cleaned_data = super().clean()
        if {"date", "meeting_time", "start_time", "end_time"} <= set(cleaned_data.keys()):
            cleaned_data["meeting_time"] = make_aware(
                datetime.combine(cleaned_data["date"], cleaned_data["meeting_time"])
            )
            cleaned_data["start_time"] = make_aware(
                datetime.combine(cleaned_data["date"], cleaned_data["start_time"])
            )
            cleaned_data["end_time"] = make_aware(
                datetime.combine(self.cleaned_data["date"], cleaned_data["end_time"])
            )
            if self.cleaned_data["end_time"] <= self.cleaned_data["start_time"]:
                cleaned_data["end_time"] = cleaned_data["end_time"] + timedelta(days=1)
            if not cleaned_data["meeting_time"] <= cleaned_data["start_time"]:
                raise ValidationError(_("Meeting time must not be after start time!"))
        return cleaned_data


class EventDuplicationForm(Form):
    recurrence = RecurrenceField()<|MERGE_RESOLUTION|>--- conflicted
+++ resolved
@@ -7,17 +7,7 @@
 from django.utils.timezone import make_aware
 from django.utils.translation import gettext as _
 from django_select2.forms import Select2MultipleWidget
-<<<<<<< HEAD
-from guardian.shortcuts import (
-    assign_perm,
-    remove_perm,
-    get_users_with_perms,
-    get_objects_for_user,
-)
-from recurrence.forms import RecurrenceField
-=======
 from guardian.shortcuts import assign_perm, get_objects_for_user, get_users_with_perms, remove_perm
->>>>>>> a4e03ff0
 
 from ephios.event_management import signup
 from ephios.event_management.models import Event, Shift
