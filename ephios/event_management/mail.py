from urllib.parse import urljoin

from django.core import mail
from django.core.mail import EmailMultiAlternatives
from django.template.loader import render_to_string
from django.utils.translation import gettext as _
from guardian.shortcuts import get_users_with_perms

from ephios.event_management.models import AbstractParticipation, LocalParticipation
from ephios.extra.permissions import get_groups_with_perms
from ephios.settings import SITE_URL
from ephios.user_management.models import UserProfile


def new_event(event):
    messages = []
    users = UserProfile.objects.filter(
        groups__in=get_groups_with_perms(event, only_with_perms_in=["view_event"]), is_active=True
    ).distinct()
    responsible_users = get_users_with_perms(event, only_with_perms_in=["change_event"]).distinct()
    responsible_persons_mails = list(responsible_users.values_list("email", flat=True))

    subject = _("New {type}: {title}").format(type=event.type, title=event.title)
    text_content = _(
        "A new {type} ({title}, {location}) has been added.\n"
        "Further information: {description}\n"
        "You can view the event here: {url}"
    ).format(
        type=event.type,
        title=event.title,
        location=event.location,
        description=event.description,
        url=urljoin(SITE_URL, event.get_absolute_url()),
    )
    html_content = render_to_string(
        "event_management/mails/new_event.html", {"event": event, "site_url": SITE_URL}
    )

    for user in users:
        if user.preferences["notifications__new_event"]:
            message = EmailMultiAlternatives(
                to=[user.email],
                subject=subject,
                body=text_content,
                reply_to=responsible_persons_mails,
            )
            message.attach_alternative(html_content, "text/html")
            messages.append(message)
    mail.get_connection().send_messages(messages)


def participation_state_changed(participation: AbstractParticipation):
    messages = []

<<<<<<< HEAD
        # send mail to the participant whose participation has been changed
        mail_requested = True
        if participation.get_real_instance_class() == LocalParticipation:
            local_participation = participation.get_real_instance()
            if participation.state == AbstractParticipation.States.CONFIRMED:
                mail_requested = local_participation.user.preferences[
                    "notifications__confirm_participation"
                ]
            if participation.state == AbstractParticipation.States.RESPONSIBLE_REJECTED:
                mail_requested = local_participation.user.preferences[
                    "notifications__reject_participation"
                ]
        if participation.participant.email is not None and mail_requested:
            text_content = _(
                "The status for your participation for {shift} has changed. It is now {status}."
            ).format(shift=participation.shift, status=participation.get_state_display())
            html_content = render_to_string("email_base.html", {"message_text": text_content})
            message = EmailMultiAlternatives(
                to=[participation.participant.email],
                subject=_("Your participation state changed"),
                body=text_content,
            )
            message.attach_alternative(html_content, "text/html")
            messages.append(message)
=======
    # send mail to the participant whose participation has been changed
    if participation.participant.email is not None and participation.state in (
        AbstractParticipation.States.CONFIRMED,
        AbstractParticipation.States.RESPONSIBLE_REJECTED,
    ):
        text_content = _(
            "The status for your participation for {shift} has changed. It is now {status}."
        ).format(shift=participation.shift, status=participation.get_state_display())
        html_content = render_to_string("email_base.html", {"message_text": text_content})
        message = EmailMultiAlternatives(
            to=[participation.participant.email],
            subject=_("Your participation state changed"),
            body=text_content,
        )
        message.attach_alternative(html_content, "text/html")
        messages.append(message)
>>>>>>> 3c186ec1

    # send mail to responsible users
    if participation.state == AbstractParticipation.States.REQUESTED or (
        not participation.shift.signup_method.uses_requested_state
        and AbstractParticipation.States.CONFIRMED
    ):
        responsible_users = get_users_with_perms(
            participation.shift.event, only_with_perms_in=["change_event"]
        ).distinct()
        subject = _("Participation was changed for your event")
        text_content = _(
            "The participation of {participant} for {shift} was changed. The status is now {status}"
        ).format(
            participant=participation.participant,
            shift=participation.shift,
            status=participation.get_state_display(),
        )
        html_content = render_to_string("email_base.html", {"message_text": text_content})
        for user in responsible_users:
            message = EmailMultiAlternatives(to=[user.email], subject=subject, body=text_content)
            message.attach_alternative(html_content, "text/html")
            messages.append(message)

    mail.get_connection().send_messages(messages)<|MERGE_RESOLUTION|>--- conflicted
+++ resolved
@@ -6,7 +6,7 @@
 from django.utils.translation import gettext as _
 from guardian.shortcuts import get_users_with_perms
 
-from ephios.event_management.models import AbstractParticipation, LocalParticipation
+from ephios.event_management.models import AbstractParticipation
 from ephios.extra.permissions import get_groups_with_perms
 from ephios.settings import SITE_URL
 from ephios.user_management.models import UserProfile
@@ -52,32 +52,6 @@
 def participation_state_changed(participation: AbstractParticipation):
     messages = []
 
-<<<<<<< HEAD
-        # send mail to the participant whose participation has been changed
-        mail_requested = True
-        if participation.get_real_instance_class() == LocalParticipation:
-            local_participation = participation.get_real_instance()
-            if participation.state == AbstractParticipation.States.CONFIRMED:
-                mail_requested = local_participation.user.preferences[
-                    "notifications__confirm_participation"
-                ]
-            if participation.state == AbstractParticipation.States.RESPONSIBLE_REJECTED:
-                mail_requested = local_participation.user.preferences[
-                    "notifications__reject_participation"
-                ]
-        if participation.participant.email is not None and mail_requested:
-            text_content = _(
-                "The status for your participation for {shift} has changed. It is now {status}."
-            ).format(shift=participation.shift, status=participation.get_state_display())
-            html_content = render_to_string("email_base.html", {"message_text": text_content})
-            message = EmailMultiAlternatives(
-                to=[participation.participant.email],
-                subject=_("Your participation state changed"),
-                body=text_content,
-            )
-            message.attach_alternative(html_content, "text/html")
-            messages.append(message)
-=======
     # send mail to the participant whose participation has been changed
     if participation.participant.email is not None and participation.state in (
         AbstractParticipation.States.CONFIRMED,
@@ -94,7 +68,6 @@
         )
         message.attach_alternative(html_content, "text/html")
         messages.append(message)
->>>>>>> 3c186ec1
 
     # send mail to responsible users
     if participation.state == AbstractParticipation.States.REQUESTED or (
