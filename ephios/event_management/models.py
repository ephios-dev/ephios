from typing import TYPE_CHECKING

import pytz
from django.contrib.auth import get_user_model
from django.db import models, transaction
from django.db.models import (
    BooleanField,
    CharField,
    DateTimeField,
    ForeignKey,
    IntegerField,
    JSONField,
    Manager,
    Model,
    SlugField,
    TextField,
)
from django.utils import formats
from django.utils.translation import gettext_lazy as _
<<<<<<< HEAD
from dynamic_preferences.models import PerInstancePreferenceModel
=======
from guardian.shortcuts import assign_perm
>>>>>>> 3c186ec1
from polymorphic.models import PolymorphicModel

from ephios import settings
from ephios.extra.json import CustomJSONDecoder, CustomJSONEncoder

if TYPE_CHECKING:
    from ephios.event_management.signup import AbstractParticipant
    from ephios.user_management.models import UserProfile


class ActiveManager(Manager):
    def get_queryset(self):
        return super().get_queryset().filter(active=True)


class EventType(Model):
    title = CharField(_("title"), max_length=254)
    can_grant_qualification = BooleanField(_("can grant qualification"))

    class Meta:
        verbose_name = _("event type")
        verbose_name_plural = _("event types")

    def __str__(self):
        return str(self.title)


class Event(Model):
    title = CharField(_("title"), max_length=254)
    description = TextField(_("description"), blank=True, null=True)
    location = CharField(_("location"), max_length=254)
    type = ForeignKey(EventType, on_delete=models.CASCADE, verbose_name=_("event type"))
    active = BooleanField(default=False)
    mail_updates = BooleanField(_("send updates via mail"), default=True)

    objects = ActiveManager()
    all_objects = Manager()

    class Meta:
        verbose_name = _("event")
        verbose_name_plural = _("events")
        permissions = [("view_past_event", _("Can view past events"))]

    def get_start_time(self):
        if (first_shift := self.shifts.order_by("start_time").first()) is not None:
            return first_shift.start_time

    def get_end_time(self):
        if (last_shift := self.shifts.order_by("end_time").last()) is not None:
            return last_shift.end_time

    def __str__(self):
        return str(self.title)

    def get_absolute_url(self):
        from django.urls import reverse

        return reverse("event_management:event_detail", args=[str(self.id)])

    def activate(self):
        from ephios.event_management import mail

        if not self.active:
            with transaction.atomic():
                self.active = True
                self.full_clean()
                self.save()
                if self.mail_updates:
                    mail.new_event(self)


class AbstractParticipation(PolymorphicModel):
    class States(models.IntegerChoices):
        REQUESTED = 0, _("requested")
        CONFIRMED = 1, _("confirmed")
        USER_DECLINED = 2, _("declined by user")
        RESPONSIBLE_REJECTED = 3, _("rejected by responsible")
        GETTING_DISPATCHED = 4, _("getting dispatched")

    shift = ForeignKey("Shift", on_delete=models.CASCADE, verbose_name=_("shift"))
    state = IntegerField(_("state"), choices=States.choices)
    data = models.JSONField(default=dict)

    @property
    def hours_value(self):
        td = self.shift.end_time - self.shift.start_time
        return td.total_seconds() / (60 * 60)

    @property
    def participant(self) -> "AbstractParticipant":
        raise NotImplementedError

    def __str__(self):
        try:
            return f"{self.participant} @ {self.shift}"
        except NotImplementedError:
            return super().__str__()


class Shift(Model):
    event = ForeignKey(
        Event, on_delete=models.CASCADE, related_name="shifts", verbose_name=_("shifts")
    )
    meeting_time = DateTimeField(_("meeting time"))
    start_time = DateTimeField(_("start time"))
    end_time = DateTimeField(_("end time"))
    signup_method_slug = SlugField(_("signup method"))
    signup_configuration = JSONField(
        default=dict, encoder=CustomJSONEncoder, decoder=CustomJSONDecoder
    )

    class Meta:
        verbose_name = _("shift")
        verbose_name_plural = _("shifts")
        ordering = ("meeting_time", "start_time", "id")

    @property
    def signup_method(self):
        from ephios.event_management.signup import signup_method_from_slug

        return signup_method_from_slug(self.signup_method_slug, self)

    def get_start_end_time_display(self):
        tz = pytz.timezone(settings.TIME_ZONE)
        start_time = self.start_time.astimezone(tz)
        return (
            f"{formats.date_format(start_time, 'l')}, {formats.date_format(start_time, 'SHORT_DATE_FORMAT')}, "
            + f"{formats.time_format(start_time)} - {formats.time_format(self.end_time.astimezone(tz))}"
        )

    @property
    def participations(self):
        return AbstractParticipation.objects.filter(shift=self)

    def get_participants(self, with_state_in=frozenset({AbstractParticipation.States.CONFIRMED})):
        yield from (
            participation.participant
            for participation in self.participations.filter(state__in=with_state_in)
        )

    def __str__(self):
        return f"{self.event.title} ({self.get_start_end_time_display()})"


class LocalParticipation(AbstractParticipation):
    user: "UserProfile" = ForeignKey(get_user_model(), on_delete=models.CASCADE)

    def save(self, *args, **kwargs):
        super().save(*args, **kwargs)
        if (
            not self.user.has_perm("event_management.view_event", obj=self.shift.event)
            and self.state != self.States.GETTING_DISPATCHED
        ):
            # If dispatched by a responsible, the user should be able to view
            # the event, if not already permitted through its group.
            # Currently, this permission does not get removed automatically.
            assign_perm(
                "event_management.view_event", user_or_group=self.user, obj=self.shift.event
            )

    @property
    def participant(self):
        return self.user.as_participant()


class EventTypePreference(PerInstancePreferenceModel):
    instance = ForeignKey(EventType, on_delete=models.CASCADE)

    class Meta:
        app_label = (
            "event_management"  # https://github.com/agateblue/django-dynamic-preferences/issues/96
        )<|MERGE_RESOLUTION|>--- conflicted
+++ resolved
@@ -17,11 +17,8 @@
 )
 from django.utils import formats
 from django.utils.translation import gettext_lazy as _
-<<<<<<< HEAD
 from dynamic_preferences.models import PerInstancePreferenceModel
-=======
 from guardian.shortcuts import assign_perm
->>>>>>> 3c186ec1
 from polymorphic.models import PolymorphicModel
 
 from ephios import settings
