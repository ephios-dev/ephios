.datatable {
    width: 100% !important;
}

<<<<<<< HEAD
.btn-disabled {
    pointer-events: none;
=======
.container-main {
    height: calc(100vh - 60px);
    display: flex;
    flex-flow: column;
}

header {
    position: sticky;
    top: 0;
    z-index: 1;
}

main {
    flex: 1;
}

footer {
    height: 60px;
    line-height: 60px;
>>>>>>> 66f01695
}<|MERGE_RESOLUTION|>--- conflicted
+++ resolved
@@ -2,10 +2,6 @@
     width: 100% !important;
 }
 
-<<<<<<< HEAD
-.btn-disabled {
-    pointer-events: none;
-=======
 .container-main {
     height: calc(100vh - 60px);
     display: flex;
@@ -25,5 +21,8 @@
 footer {
     height: 60px;
     line-height: 60px;
->>>>>>> 66f01695
+}
+
+.btn-disabled {
+    pointer-events: none;
 }