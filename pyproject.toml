[tool.poetry]
name = "jep"
version = "0.1.0"
description = "JEP is a tool to manage shifts for medical services."
authors = ["Julian Baumann <Julian.Baumann@johanniter.de>"]
license = "MIT"

[tool.poetry.dependencies]
python = "^3.8"
django = "~3.0"
django-bootstrap4 = "^1.1.1"
django-environ = "^0.4.5"
mysqlclient = "^1.4.6"
django-jsonfallback = "^2.1.2"
psycopg2 = "^2.8.5"
django-guardian = "^2.3.0"
django-ical = "^1.7.1"
<<<<<<< HEAD
django-polymorphic = "^3.0.0"
=======
django-select2 = "^7.4.2"
>>>>>>> 742a0f6e

[tool.poetry.dev-dependencies]
black = "^19.10b0"
pre-commit = "^2.6.0"
django-debug-toolbar = "^2.2"
pytest-django = "^3.9.0"
django-webtest = "^1.9.7"
django-extensions = "^3.0.5"

[build-system]
requires = ["poetry>=0.12"]
build-backend = "poetry.masonry.api"

[tool.black]
line-length = 100

[tool.pytest.ini_options]
DJANGO_SETTINGS_MODULE = "jep.settings"<|MERGE_RESOLUTION|>--- conflicted
+++ resolved
@@ -15,11 +15,8 @@
 psycopg2 = "^2.8.5"
 django-guardian = "^2.3.0"
 django-ical = "^1.7.1"
-<<<<<<< HEAD
 django-polymorphic = "^3.0.0"
-=======
 django-select2 = "^7.4.2"
->>>>>>> 742a0f6e
 
 [tool.poetry.dev-dependencies]
 black = "^19.10b0"
