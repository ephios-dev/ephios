--- conflicted
+++ resolved
@@ -46,13 +46,9 @@
 pyyaml = "^6.0.1"
 lxml = "^4.9.3"
 beautifulsoup4 = "^4.12.2"
-<<<<<<< HEAD
-css-inline = "^0.10.3"
+css-inline = ">=0.10.3,<0.12.0"
 requests = "^2.31.0"
 requests-oauthlib = "^1.3.1"
-=======
-css-inline = ">=0.10.3,<0.12.0"
->>>>>>> 34fee3e3
 
 [tool.poetry.extras]
 pgsql = ["psycopg2"]
