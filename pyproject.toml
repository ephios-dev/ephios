[tool.poetry]
name = "ephios"
version = "0.0.0" # automatically set by poetry-dynamic-versioning
description = "ephios is a tool to manage shifts for medical services."
authors = ["Julian Baumann <julian@ephios.de>", "Felix Rindt <felix@ephios.de>"]
license = "MIT"
readme = "README.md"
homepage = "https://ephios.de"
repository = "https://github.com/ephios-dev/ephios"
documentation = "https://docs.ephios.de/en/stable/"

[tool.poetry.dependencies]
python = "^3.8"
Django = "^4.1"
django-environ = ">=0.11.2,<0.12"
django-guardian = "^2.4.0"
django-ical = "^1.8.3"
django-polymorphic = "^3.1.0"
django-select2 = ">=8.0,<9.0"
reportlab = ">=3.6.11,<5.0.0"
django-formset-js-improved = "^0.5.0"
django-csp = "^3.7"
bleach = ">=6.0.0,<7.0.0"
Markdown = "^3.3.7"

psycopg2 = {version = "^2.9.3", optional = true}
mysqlclient = {version = "^2.1.1", optional = true}
redis = {extras = ["hiredis"], version = "^5.0.0", optional = true}
django-compressor = "^4.3"
django-statici18n = "^2.3.1"
django-dynamic-preferences = "^1.15.0"
django-crispy-forms = "^2.0"
django-webpush = "^0.3.5"
importlib-metadata = { version = ">=5.2.0", python = "<3.9" }
django-libsass = "^0.9"
crispy-bootstrap5 = "^0.7"
djangorestframework = "^3.13.1"
django-coverage-plugin = "^2.0.3"
django-filter = ">=23.2,<24.0"
djangorestframework-guardian = "^0.3.0"
uritemplate = "^4.1.1"
django-recurrence = "^1.11.1"
django-oauth-toolkit = "^2.3.0"
mozilla-django-oidc = "^3.0.0"
urllib3 = "^1.26.0,<2.0.0"  # pinned because of uberspace issues with urllib3 2.0.0
pyyaml = "^6.0.1"
<<<<<<< HEAD
requests = "^2.31.0"
requests-oauthlib = "^1.3.1"
=======
lxml = "^4.9.3"
beautifulsoup4 = "^4.12.2"
css-inline = "^0.10.3"
>>>>>>> 54aa6e5b

[tool.poetry.extras]
pgsql = ["psycopg2"]
mysql = ["mysqlclient"]
redis = ["redis"]

[tool.poetry.group.dev.dependencies]
black = ">=22.8,<24.0"
pre-commit = ">=2.20,<4.0"
django-debug-toolbar = ">=3.6,<5.0"
pytest-django = "^4.5.2"
django-webtest = "^1.9.9"
django-extensions = "^3.2.1"
coverage = "^6.4"
coveralls = "^3.3.1"
django-coverage-plugin = "^2.0.1"
isort = "^5.10.1"
pylint = "^2.15.9"
autoflake = ">=1.6,<3.0"
Sphinx = ">=7.1.2,<8.0.0"
sphinx-rtd-theme = "^1.0.0"
sphinx-intl = "^2.0.1"
sphinx-github-changelog = "^1.2.0"
djhtml = "^3.0.6"

[tool.black]
line-length = 100
# https://github.com/psf/black/blob/master/docs/compatible_configs.md

[tool.isort]
multi_line_output = 3
include_trailing_comma = true
force_grid_wrap = 0
use_parentheses = true
ensure_newline_before_comments = true
line_length = 100

[tool.pylint.messages_control]
# C0330 and C0301 are disabled for use of black
disable = """C0301,
duplicate-code, attribute-defined-outside-init, missing-module-docstring, missing-class-docstring,
no-member, invalid-name, import-outside-toplevel, unused-argument, too-many-ancestors, missing-function-docstring,
too-few-public-methods, too-many-arguments, cyclic-import, inconsistent-return-statements,
useless-object-inheritance, logging-fstring-interpolation, consider-using-f-string
"""

[tool.pylint.format]
max-line-length = "100"

[tool.pytest.ini_options]
DJANGO_SETTINGS_MODULE = "tests.settings"
addopts = "--fail-on-template-vars"
filterwarnings = [
    # displaying naive datetime warnings as errors
    # as seen in https://docs.djangoproject.com/en/4.1/topics/i18n/timezones/#code
    # and https://docs.pytest.org/en/stable/how-to/capture-warnings.html#controlling-warnings
    'error:DateTimeField .* received a naive datetime',
    'error:Passing unsaved model instances to related filters',  # can be removed with Django5.0
]

[build-system]
requires = ["poetry-core>=1.0.0", "poetry-dynamic-versioning"]
build-backend = "poetry_dynamic_versioning.backend"


[tool.coverage.run]
plugins = [
    'django_coverage_plugin',
]
include = ['ephios/*.py', 'ephios/*.html']
branch = true

[tool.coverage.django_coverage_plugin]
template_extensions = 'html, txt, tex, email'

[tool.poetry-dynamic-versioning]
enable = true
vcs = "git"
style = "semver"
bump = true<|MERGE_RESOLUTION|>--- conflicted
+++ resolved
@@ -44,14 +44,11 @@
 mozilla-django-oidc = "^3.0.0"
 urllib3 = "^1.26.0,<2.0.0"  # pinned because of uberspace issues with urllib3 2.0.0
 pyyaml = "^6.0.1"
-<<<<<<< HEAD
-requests = "^2.31.0"
-requests-oauthlib = "^1.3.1"
-=======
 lxml = "^4.9.3"
 beautifulsoup4 = "^4.12.2"
 css-inline = "^0.10.3"
->>>>>>> 54aa6e5b
+requests = "^2.31.0"
+requests-oauthlib = "^1.3.1"
 
 [tool.poetry.extras]
 pgsql = ["psycopg2"]
