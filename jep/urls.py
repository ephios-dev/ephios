"""jep URL Configuration

The `urlpatterns` list routes URLs to views. For more information please see:
    https://docs.djangoproject.com/en/3.0/topics/http/urls/
Examples:
Function views
    1. Add an import:  from my_app import views
    2. Add a URL to urlpatterns:  path('', views.home, name='home')
Class-based views
    1. Add an import:  from other_app.views import Home
    2. Add a URL to urlpatterns:  path('', Home.as_view(), name='home')
Including another URLconf
    1. Import the include() function: from django.urls import include, path
    2. Add a URL to urlpatterns:  path('blog/', include('blog.urls'))
"""
from django.contrib import admin
from django.urls import include, path

from jep import settings

urlpatterns = [
    path("admin/", admin.site.urls),
    path("accounts/", include("django.contrib.auth.urls")),
    path("", include("event_management.urls")),
<<<<<<< HEAD
    path("", include("user_management.urls")),
]
=======
]

if settings.DEBUG:
    import debug_toolbar

    urlpatterns = [path("__debug__/", include(debug_toolbar.urls)),] + urlpatterns
>>>>>>> d9b2f9aa
<|MERGE_RESOLUTION|>--- conflicted
+++ resolved
@@ -22,14 +22,10 @@
     path("admin/", admin.site.urls),
     path("accounts/", include("django.contrib.auth.urls")),
     path("", include("event_management.urls")),
-<<<<<<< HEAD
     path("", include("user_management.urls")),
-]
-=======
 ]
 
 if settings.DEBUG:
     import debug_toolbar
 
-    urlpatterns = [path("__debug__/", include(debug_toolbar.urls)),] + urlpatterns
->>>>>>> d9b2f9aa
+    urlpatterns = [path("__debug__/", include(debug_toolbar.urls)),] + urlpatterns