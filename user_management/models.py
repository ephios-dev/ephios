import secrets
from datetime import datetime

import guardian.mixins
from django.contrib.auth import get_user_model
from django.contrib.auth.base_user import AbstractBaseUser, BaseUserManager
from django.contrib.auth.models import PermissionsMixin
from django.db import models
from django.db.models import (
    BooleanField,
    CharField,
    DateField,
    EmailField,
    ForeignKey,
    Model,
    Exists,
    OuterRef,
)
<<<<<<< HEAD
from django.utils import timezone
=======
from django.utils.translation import gettext_lazy as _
>>>>>>> 8b6ce7ae


class UserManager(BaseUserManager):
    def create_user(
        self, email, first_name, last_name, date_of_birth, password=None,
    ):
        user = self.model(
            email=email, first_name=first_name, last_name=last_name, date_of_birth=date_of_birth,
        )
        user.set_password(password)
        user.save()
        return user

    def create_superuser(
        self, email, first_name, last_name, date_of_birth, password=None,
    ):
        user = self.create_user(
            email=email,
            password=password,
            first_name=first_name,
            last_name=last_name,
            date_of_birth=date_of_birth,
        )
        user.is_superuser = True
        user.is_staff = True
        user.save()
        return user


class UserProfile(AbstractBaseUser, PermissionsMixin, guardian.mixins.GuardianUserMixin):
    email = EmailField(_("email address"), unique=True)
    is_active = BooleanField(default=True)
    is_staff = BooleanField(default=False)
    first_name = CharField(_("first name"), max_length=254)
    last_name = CharField(_("last name"), max_length=254)
    date_of_birth = DateField(_("date of birth"))
    phone = CharField(_("phone number"), max_length=254, null=True)
    calendar_token = CharField(_("calendar token"), max_length=254, default=secrets.token_urlsafe)

    USERNAME_FIELD = "email"
    REQUIRED_FIELDS = [
        "first_name",
        "last_name",
        "date_of_birth",
    ]

    objects = UserManager()

    class Meta:
        verbose_name = _("user profile")
        verbose_name_plural = _("user profiles")

    def get_full_name(self):
        return self.first_name + " " + self.last_name

    def get_short_name(self):
        return self.first_name

    @property
    def is_minor(self):
        current = datetime.now()
        birthday_upcoming = (
            current.month <= self.date_of_birth.month and current.day < self.date_of_birth.day
        )
        age = (
            current.year - self.date_of_birth.year - 1
            if birthday_upcoming
            else current.year - self.date_of_birth.year
        )
        return age < 18

    def as_participator(self):
        from event_management.signup import LocalUserParticipator

        return LocalUserParticipator(
            first_name=self.first_name,
            last_name=self.last_name,
            qualifications=[],  # TODO
            date_of_birth=self.date_of_birth,
            user=self,
        )

    @property
    def qualifications(self):
        return Qualification.objects.annotate(
            active_grant=Exists(
                QualificationGrant.objects.filter(
                    user__eq=self, expires__lt=timezone.now(), qualification=OuterRef("pk")
                )
            )
        ).filter(active_grant=True)

    def get_shifts(self, with_participation_state_in):
        from event_management.models import Shift

        shift_ids = self.localparticipation_set.filter(
            state__in=with_participation_state_in
        ).values_list("shift", flat=True)
        return Shift.objects.filter(pk__in=shift_ids)


<<<<<<< HEAD
class QualificationCategory(Model):
    uuid = models.UUIDField(unique=True)
    title = CharField(max_length=254)


class Qualification(Model):
    uuid = models.UUIDField(unique=True)
    title = CharField(max_length=254)
    abbreviation = CharField(max_length=254)
    category = ForeignKey(
        QualificationCategory, on_delete=models.CASCADE, related_name="qualifications"
    )
    included_qualifications = models.ManyToManyField(
        "self", related_name="included_in_set", symmetrical=False
    )

    def includes(self, other):
        # FIXME make this faster by using a cache or something
        if self == other:
            return True
        return any(
            included_qualification.includes(other)
            for included_qualification in self.included_qualifications.all()
        )

    def __eq__(self, other):
        return self.uuid == other.uuid

    def __hash__(self):
        return hash(self.uuid)
=======
class QualificationTrack(Model):
    title = CharField(_("title"), max_length=254)

    class Meta:
        verbose_name = _("qualification track")
        verbose_name_plural = _("qualification tracks")


class Qualification(Model):
    title = CharField(_("title"), max_length=254)
    track = ForeignKey(
        QualificationTrack, on_delete=models.CASCADE, verbose_name=_("qualification track")
    )

    class Meta:
        verbose_name = _("qualification")
        verbose_name_plural = _("qualifications")
>>>>>>> 8b6ce7ae

    def __str__(self):
        return self.title


class QualificationGrant(Model):
<<<<<<< HEAD
    qualification = ForeignKey(Qualification, on_delete=models.CASCADE, related_name="grants")
    user = ForeignKey(
        get_user_model(), on_delete=models.CASCADE, related_name="qualification_grants"
    )
    expires = models.DateTimeField(blank=True, null=True)
=======
    qualification = ForeignKey(
        Qualification, on_delete=models.CASCADE, verbose_name=_("qualification")
    )
    user = ForeignKey(get_user_model(), on_delete=models.CASCADE, verbose_name=_("user profile"))
    expiration_date = DateField(_("expiration date"), blank=True, null=True)
>>>>>>> 8b6ce7ae
<|MERGE_RESOLUTION|>--- conflicted
+++ resolved
@@ -16,11 +16,8 @@
     Exists,
     OuterRef,
 )
-<<<<<<< HEAD
 from django.utils import timezone
-=======
 from django.utils.translation import gettext_lazy as _
->>>>>>> 8b6ce7ae
 
 
 class UserManager(BaseUserManager):
@@ -122,39 +119,8 @@
         return Shift.objects.filter(pk__in=shift_ids)
 
 
-<<<<<<< HEAD
 class QualificationCategory(Model):
     uuid = models.UUIDField(unique=True)
-    title = CharField(max_length=254)
-
-
-class Qualification(Model):
-    uuid = models.UUIDField(unique=True)
-    title = CharField(max_length=254)
-    abbreviation = CharField(max_length=254)
-    category = ForeignKey(
-        QualificationCategory, on_delete=models.CASCADE, related_name="qualifications"
-    )
-    included_qualifications = models.ManyToManyField(
-        "self", related_name="included_in_set", symmetrical=False
-    )
-
-    def includes(self, other):
-        # FIXME make this faster by using a cache or something
-        if self == other:
-            return True
-        return any(
-            included_qualification.includes(other)
-            for included_qualification in self.included_qualifications.all()
-        )
-
-    def __eq__(self, other):
-        return self.uuid == other.uuid
-
-    def __hash__(self):
-        return hash(self.uuid)
-=======
-class QualificationTrack(Model):
     title = CharField(_("title"), max_length=254)
 
     class Meta:
@@ -163,31 +129,36 @@
 
 
 class Qualification(Model):
+    uuid = models.UUIDField(unique=True)
     title = CharField(_("title"), max_length=254)
-    track = ForeignKey(
-        QualificationTrack, on_delete=models.CASCADE, verbose_name=_("qualification track")
+    abbreviation = CharField(max_length=254)
+    category = ForeignKey(
+        QualificationCategory,
+        on_delete=models.CASCADE,
+        related_name="qualifications",
+        verbose_name=_("category"),
     )
+    included_qualifications = models.ManyToManyField(
+        "self", related_name="included_in_set", symmetrical=False
+    )
+
+    def __eq__(self, other):
+        return self.uuid == other.uuid
+
+    def __hash__(self):
+        return hash(self.uuid)
 
     class Meta:
         verbose_name = _("qualification")
         verbose_name_plural = _("qualifications")
->>>>>>> 8b6ce7ae
 
     def __str__(self):
         return self.title
 
 
 class QualificationGrant(Model):
-<<<<<<< HEAD
-    qualification = ForeignKey(Qualification, on_delete=models.CASCADE, related_name="grants")
-    user = ForeignKey(
-        get_user_model(), on_delete=models.CASCADE, related_name="qualification_grants"
-    )
-    expires = models.DateTimeField(blank=True, null=True)
-=======
     qualification = ForeignKey(
         Qualification, on_delete=models.CASCADE, verbose_name=_("qualification")
     )
     user = ForeignKey(get_user_model(), on_delete=models.CASCADE, verbose_name=_("user profile"))
-    expiration_date = DateField(_("expiration date"), blank=True, null=True)
->>>>>>> 8b6ce7ae
+    expires = models.DateTimeField(_("expiration date"), blank=True, null=True)